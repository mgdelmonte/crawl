/**
 * @file
 * @brief Player related debugging functions.
**/

#include "AppHdr.h"

#include "wiz-you.h"

#include "abyss.h"

#include "cio.h"
#include "dbg-util.h"
#include "food.h"
#include "godprayer.h"
#include "godwrath.h"
#include "libutil.h"
#include "message.h"
#include "mutation.h"
#include "newgame.h"
#include "ng-setup.h"
#include "player.h"
#include "religion.h"
#include "skills.h"
#include "skills2.h"
#include "spl-book.h"
#include "spl-cast.h"
#include "spl-util.h"
#include "state.h"
#include "stuff.h"
#include "terrain.h"
#include "transform.h"
#include "view.h"
#include "unicode.h"
#include "xom.h"

#ifdef WIZARD
void wizard_change_species(void)
{
    char specs[80];
    int i;

    msgwin_get_line("What species would you like to be now? " ,
                    specs, sizeof(specs));

    if (specs[0] == '\0')
        return;
    string spec = lowercase_string(specs);

    species_type sp = SP_UNKNOWN;

    for (i = 0; i < NUM_SPECIES; ++i)
    {
        const species_type si = static_cast<species_type>(i);
        const string sp_name = lowercase_string(species_name(si));

        string::size_type pos = sp_name.find(spec);
        if (pos != string::npos)
        {
            if (pos == 0)
            {
                // We prefer prefixes over partial matches.
                sp = si;
                break;
            }
            else
                sp = si;
        }
    }

    // Can't use magic cookies or placeholder species.
    if (!is_valid_species(sp))
    {
        mpr("That species isn't available.");
        return;
    }

    // Re-scale skill-points.
    for (i = SK_FIRST_SKILL; i < NUM_SKILLS; ++i)
    {
        skill_type sk = static_cast<skill_type>(i);
        you.skill_points[i] *= species_apt_factor(sk, sp)
                               / species_apt_factor(sk);
    }

    you.species = sp;
    you.is_undead = get_undead_state(sp);

    // Change permanent mutations, but preserve non-permanent ones.
    uint8_t prev_muts[NUM_MUTATIONS];
    for (i = 0; i < NUM_MUTATIONS; ++i)
    {
        if (you.innate_mutations[i] > 0)
        {
            if (you.innate_mutations[i] > you.mutation[i])
                you.mutation[i] = 0;
            else
                you.mutation[i] -= you.innate_mutations[i];

            you.innate_mutations[i] = 0;
        }
        prev_muts[i] = you.mutation[i];
    }
    give_basic_mutations(sp);
    for (i = 0; i < NUM_MUTATIONS; ++i)
    {
        if (prev_muts[i] > you.innate_mutations[i])
            you.innate_mutations[i] = 0;
        else
            you.innate_mutations[i] -= prev_muts[i];
    }

    switch (sp)
    {
    case SP_RED_DRACONIAN:
        if (you.experience_level >= 7)
            perma_mutate(MUT_HEAT_RESISTANCE, 1, "wizard race change");
        break;

    case SP_WHITE_DRACONIAN:
        if (you.experience_level >= 7)
            perma_mutate(MUT_COLD_RESISTANCE, 1, "wizard race change");
        break;

    case SP_GREEN_DRACONIAN:
        if (you.experience_level >= 7)
            perma_mutate(MUT_POISON_RESISTANCE, 1, "wizard race change");
        if (you.experience_level >= 14)
            perma_mutate(MUT_STINGER, 1, "wizard race change");
        break;

    case SP_YELLOW_DRACONIAN:
        if (you.experience_level >= 14)
            perma_mutate(MUT_ACIDIC_BITE, 1, "wizard race change");
        break;

    case SP_GREY_DRACONIAN:
        if (you.experience_level >= 7)
            perma_mutate(MUT_UNBREATHING, 1, "wizard race change");
        break;

    case SP_BLACK_DRACONIAN:
        if (you.experience_level >= 7)
            perma_mutate(MUT_SHOCK_RESISTANCE, 1, "wizard race change");
        if (you.experience_level >= 14)
            perma_mutate(MUT_BIG_WINGS, 1, "wizard race change");
        break;

    case SP_DEMONSPAWN:
    {
        roll_demonspawn_mutations();
        for (i = 0; i < int(you.demonic_traits.size()); ++i)
        {
            mutation_type m = you.demonic_traits[i].mutation;

            if (you.demonic_traits[i].level_gained > you.experience_level)
                continue;

            ++you.mutation[m];
            ++you.innate_mutations[m];
        }
        break;
    }

    case SP_DEEP_DWARF:
        if (you.experience_level >= 9)
            perma_mutate(MUT_PASSIVE_MAPPING, 1, "wizard race change");
        if (you.experience_level >= 14)
            perma_mutate(MUT_NEGATIVE_ENERGY_RESISTANCE, 1, "wizard race change");
        if (you.experience_level >= 18)
            perma_mutate(MUT_PASSIVE_MAPPING, 1, "wizard race change");
        break;

    case SP_FELID:
        if (you.experience_level >= 6)
            perma_mutate(MUT_SHAGGY_FUR, 1, "wizard race change");
        if (you.experience_level >= 12)
            perma_mutate(MUT_SHAGGY_FUR, 1, "wizard race change");
        break;

    default:
        break;
    }

    // Sanitize skills.
    fixup_skills();

    // Could delete only inappropriate ones, but meh.
    you.sage_skills.clear();
    you.sage_xp.clear();
    you.sage_bonus.clear();

    calc_hp();
    calc_mp();

    burden_change();
    // The player symbol depends on species.
    update_player_symbol();
#ifdef USE_TILE
    init_player_doll();
#endif
    redraw_screen();
}
#endif

#ifdef WIZARD
// Casts a specific spell by number or name.
void wizard_cast_spec_spell(void)
{
    char specs[80], *end;
    int spell;

    mpr("Cast which spell? ", MSGCH_PROMPT);
    if (cancellable_get_line_autohist(specs, sizeof(specs))
        || specs[0] == '\0')
    {
        canned_msg(MSG_OK);
        crawl_state.cancel_cmd_repeat();
        return;
    }

    spell = strtol(specs, &end, 10);

    if (spell < 0 || end == specs)
    {
        if ((spell = spell_by_name(specs, true)) == SPELL_NO_SPELL)
        {
            mpr("Cannot find that spell.");
            crawl_state.cancel_cmd_repeat();
            return;
        }
    }

    if (your_spells(static_cast<spell_type>(spell), 0, false) == SPRET_ABORT)
        crawl_state.cancel_cmd_repeat();
}

void wizard_memorise_spec_spell(void)
{
    char specs[80], *end;
    int spell;

    mpr("Memorise which spell? ", MSGCH_PROMPT);
    if (cancellable_get_line_autohist(specs, sizeof(specs))
        || specs[0] == '\0')
    {
        canned_msg(MSG_OK);
        crawl_state.cancel_cmd_repeat();
        return;
    }

    spell = strtol(specs, &end, 10);

    if (spell < 0 || end == specs)
    {
        if ((spell = spell_by_name(specs, true)) == SPELL_NO_SPELL)
        {
            mpr("Cannot find that spell.");
            crawl_state.cancel_cmd_repeat();
            return;
        }
    }

    if (!learn_spell(static_cast<spell_type>(spell)))
        crawl_state.cancel_cmd_repeat();
}
#endif

void wizard_heal(bool super_heal)
{
    if (super_heal)
    {
        // Clear more stuff and give a HP boost.
        unrot_hp(9999);
        you.magic_contamination = 0;
        you.duration[DUR_LIQUID_FLAMES] = 0;
        you.clear_beholders();
        inc_max_hp(10);
        you.attribute[ATTR_XP_DRAIN] = 0;
    }

    // Clear most status ailments.
    you.rotting = 0;
    you.disease = 0;
    you.duration[DUR_CONF]      = 0;
    you.duration[DUR_MISLED]    = 0;
    you.duration[DUR_POISONING] = 0;
    set_hp(you.hp_max);
    set_mp(you.max_magic_points);
    set_hunger(10999, true);
    you.redraw_hit_points = true;
}

void wizard_set_hunger_state()
{
    string hunger_prompt =
        "Set hunger state to s(T)arving, (N)ear starving, (H)ungry";
    if (you.species == SP_GHOUL)
        hunger_prompt += " or (S)atiated";
    else
        hunger_prompt += ", (S)atiated, (F)ull or (E)ngorged";
    hunger_prompt += "? ";

    mprf(MSGCH_PROMPT, "%s", hunger_prompt.c_str());

    const int c = toalower(getchk());

    // Values taken from food.cc.
    switch (c)
    {
    case 't': you.hunger = HUNGER_STARVING / 2;   break;
    case 'n': you.hunger = 1200;  break;
    case 'h': you.hunger = 2400;  break;
    case 's': you.hunger = 5000;  break;
    case 'f': you.hunger = 8000;  break;
    case 'e': you.hunger = HUNGER_MAXIMUM; break;
    default:  canned_msg(MSG_OK); break;
    }

    food_change();

    if (you.species == SP_GHOUL && you.hunger_state >= HS_SATIATED)
        mpr("Ghouls can never be full or above!");
}

void wizard_set_piety()
{
    if (you_worship(GOD_NO_GOD))
    {
        mpr("You are not religious!");
        return;
    }

    mprf(MSGCH_PROMPT, "Enter new piety value (current = %d, Enter for 0): ",
         you.piety);
    char buf[30];
    if (cancellable_get_line_autohist(buf, sizeof buf))
    {
        canned_msg(MSG_OK);
        return;
    }

    const int newpiety = atoi(buf);
    if (newpiety < 0 || newpiety > 200)
    {
        mpr("Piety needs to be between 0 and 200.");
        return;
    }

    if (you_worship(GOD_XOM))
    {
        you.piety = newpiety;

        // For Xom, also allow setting interest.
        mprf(MSGCH_PROMPT, "Enter new interest (current = %d, Enter for 0): ",
             you.gift_timeout);

        if (cancellable_get_line_autohist(buf, sizeof buf))
        {
            canned_msg(MSG_OK);
            return;
        }
        const int newinterest = atoi(buf);
        if (newinterest >= 0 && newinterest < 256)
            you.gift_timeout = newinterest;
        else
            mpr("Interest must be between 0 and 255.");

        mprf("Set piety to %d, interest to %d.", you.piety, newinterest);

        const string new_xom_favour = describe_xom_favour();
        const string msg = "You are now " + new_xom_favour;
        god_speaks(you.religion, msg.c_str());
        return;
    }

    if (newpiety < 1)
    {
        if (yesno("Are you sure you want to be excommunicated?", false, 'n'))
        {
            you.piety = 0;
            excommunication();
        }
        else
            canned_msg(MSG_OK);
        return;
    }
    mprf("Setting piety to %d.", newpiety);

    // We have to set the exact piety value this way, because diff may
    // be decreased to account for things like penance and gift timeout.
    int diff;
    do
    {
        diff = newpiety - you.piety;
        if (diff > 0)
            gain_piety(diff, 1, true, false);
        else if (diff < 0)
            lose_piety(-diff);
    }
    while (diff != 0);

    // Automatically reduce penance to 0.
    if (player_under_penance())
        dec_penance(you.penance[you.religion]);
}

//---------------------------------------------------------------
//
// debug_add_skills
//
//---------------------------------------------------------------
#ifdef WIZARD
void wizard_exercise_skill(void)
{
    skill_type skill = debug_prompt_for_skill("Which skill (by name)? ");

    if (skill == SK_NONE)
        mpr("That skill doesn't seem to exist.");
    else
    {
        mpr("Exercising...");
        exercise(skill, 10);
    }
}
#endif

#ifdef WIZARD
void wizard_set_skill_level(skill_type skill)
{
    if (skill == SK_NONE)
        skill = debug_prompt_for_skill("Which skill (by name)? ");

    if (skill == SK_NONE)
    {
        mpr("That skill doesn't seem to exist.");
        return;
    }

    mpr(skill_name(skill));
    double amount = prompt_for_float("To what level? ");

    if (amount < 0 || amount > 27)
    {
        canned_msg(MSG_OK);
        return;
    }

    const int old_amount = you.skills[skill];

    set_skill_level(skill, amount);

    if (amount == 27)
    {
        you.train[skill] = 0;
        you.train_alt[skill] = 0;
        reset_training();
        check_selected_skills();
    }

    redraw_skill(skill);

    mprf("%s %s to skill level %.1f.", (old_amount < amount ? "Increased" :
                                      old_amount > amount ? "Lowered"
                                                          : "Reset"),
         skill_name(skill), amount);
}
#endif


#ifdef WIZARD
void wizard_set_all_skills(void)
{
    double amount = prompt_for_float("Set all skills to what level? ");

    if (amount < 0)             // cancel returns -1 -- bwr
        canned_msg(MSG_OK);
    else
    {
        if (amount > 27)
            amount = 27;

        for (int i = SK_FIRST_SKILL; i < NUM_SKILLS; ++i)
        {
            skill_type sk = static_cast<skill_type>(i);
            if (is_invalid_skill(sk) || is_useless_skill(sk))
                continue;

            set_skill_level(sk, amount);

            if (amount == 27)
            {
                you.train[sk] = 0;
                you.training[sk] = 0;
            }
        }

        you.redraw_title = true;

        // We're not updating skill cost here since XP hasn't changed.

        calc_hp();
        calc_mp();

        you.redraw_armour_class = true;
        you.redraw_evasion = true;
    }
}
#endif

#ifdef WIZARD
bool wizard_add_mutation()
{
    bool success = false;
    char specs[80];

    if (player_mutation_level(MUT_MUTATION_RESISTANCE) > 0
        && !crawl_state.is_replaying_keys())
    {
        const char* msg;

        if (you.mutation[MUT_MUTATION_RESISTANCE] == 3)
            msg = "You are immune to mutations; remove immunity?";
        else
            msg = "You are resistant to mutations; remove resistance?";

        if (yesno(msg, true, 'n'))
        {
            you.mutation[MUT_MUTATION_RESISTANCE] = 0;
            crawl_state.cancel_cmd_repeat();
        }
    }

    int answer = yesnoquit("Force mutation to happen?", true, 'n');
    if (answer == -1)
    {
        canned_msg(MSG_OK);
        return false;
    }
    const bool force = (answer == 1);

    if (player_mutation_level(MUT_MUTATION_RESISTANCE) == 3 && !force)
    {
        mpr("Can't mutate when immune to mutations without forcing it.");
        crawl_state.cancel_cmd_repeat();
        return false;
    }

    answer = yesnoquit("Treat mutation as god gift?", true, 'n');
    if (answer == -1)
    {
        canned_msg(MSG_OK);
        return false;
    }
    const bool god_gift = (answer == 1);

    msgwin_get_line("Which mutation (name, 'good', 'bad', 'any', "
                    "'xom', 'slime')? ",
                    specs, sizeof(specs));

    if (specs[0] == '\0')
        return false;

    string spec = lowercase_string(specs);

    mutation_type mutat = NUM_MUTATIONS;

    if (spec == "good")
        mutat = RANDOM_GOOD_MUTATION;
    else if (spec == "bad")
        mutat = RANDOM_BAD_MUTATION;
    else if (spec == "any")
        mutat = RANDOM_MUTATION;
    else if (spec == "xom")
        mutat = RANDOM_XOM_MUTATION;
    else if (spec == "slime")
        mutat = RANDOM_SLIME_MUTATION;

    if (mutat != NUM_MUTATIONS)
    {
        int old_resist = player_mutation_level(MUT_MUTATION_RESISTANCE);

        success = mutate(mutat, "wizard power", true, force, god_gift);

        if (old_resist < player_mutation_level(MUT_MUTATION_RESISTANCE)
            && !force)
        {
            crawl_state.cancel_cmd_repeat("Your mutation resistance has "
                                          "increased.");
        }
        return success;
    }

    vector<mutation_type> partial_matches;

    for (int i = 0; i < NUM_MUTATIONS; ++i)
    {
        mutation_type mut = static_cast<mutation_type>(i);
        const char* wizname = mutation_name(mut);
        if (!wizname)
            continue;

        if (spec == wizname)
        {
            mutat = mut;
            break;
        }

        if (strstr(wizname, spec.c_str()))
            partial_matches.push_back(mut);
    }

    // If only one matching mutation, use that.
    if (mutat == NUM_MUTATIONS && partial_matches.size() == 1)
        mutat = partial_matches[0];

    if (mutat == NUM_MUTATIONS)
    {
        crawl_state.cancel_cmd_repeat();

        if (partial_matches.empty())
            mpr("No matching mutation names.");
        else
        {
            vector<string> matches;

            for (unsigned int i = 0; i < partial_matches.size(); ++i)
                matches.push_back(mutation_name(partial_matches[i]));

            string prefix = "No exact match for mutation '" +
                            spec +  "', possible matches are: ";

            // Use mpr_comma_separated_list() because the list
            // might be *LONG*.
            mpr_comma_separated_list(prefix, matches, " and ", ", ",
                                     MSGCH_DIAGNOSTICS);
        }

        return false;
    }
    else
    {
        mprf("Found #%d: %s (\"%s\")", (int) mutat,
             mutation_name(mutat),
             mutation_desc(mutat, 1, false).c_str());

        const int levels =
            prompt_for_int("How many levels to increase or decrease? ",
                                  false);

        if (levels == 0)
        {
            canned_msg(MSG_OK);
            success = false;
        }
        else if (levels > 0)
        {
            for (int i = 0; i < levels; ++i)
                if (mutate(mutat, "wizard power", true, force, god_gift))
                    success = true;
        }
        else
        {
            for (int i = 0; i < -levels; ++i)
                if (delete_mutation(mutat, "wizard power", true, force, god_gift))
                    success = true;
        }
    }

    return success;
}
#endif

void wizard_set_abyss()
{
    char buf[80];
    mprf(MSGCH_PROMPT, "Enter values for X, Y, Z (space separated) or return: ");
    if (!cancellable_get_line_autohist(buf, sizeof buf))
        abyss_teleport(true);

    uint32_t x = 0, y = 0, z = 0;
    sscanf(buf, "%d %d %d", &x, &y, &z);
    set_abyss_state(coord_def(x,y), z);
}

void wizard_set_stats()
{
    char buf[80];
    mprf(MSGCH_PROMPT, "Enter values for Str, Int, Dex (space separated): ");
    if (cancellable_get_line_autohist(buf, sizeof buf))
        return;

    int sstr = you.strength(false),
        sdex = you.dex(false),
        sint = you.intel(false);

    sscanf(buf, "%d %d %d", &sstr, &sint, &sdex);

    you.base_stats[STAT_STR] = debug_cap_stat(sstr);
    you.base_stats[STAT_INT] = debug_cap_stat(sint);
    you.base_stats[STAT_DEX] = debug_cap_stat(sdex);
    you.stat_loss.init(0);
    you.redraw_stats.init(true);
    you.redraw_evasion = true;
}

static const char* dur_names[] =
{
    "invis",
    "conf",
    "paralysis",
    "slow",
    "mesmerised",
    "haste",
    "might",
    "brilliance",
    "agility",
    "flight",
    "berserker",
    "poisoning",
    "confusing touch",
    "sure blade",
    "corona",
    "deaths door",
    "fire shield",
    "building rage",
    "exhausted",
    "liquid flames",
    "icy armour",
    "repel missiles",
    "prayer",
    "piety pool",
    "divine vigour",
    "divine stamina",
    "divine shield",
    "regeneration",
    "swiftness",
#if TAG_MAJOR_VERSION == 34
    "controlled flight",
#endif
    "teleport",
    "control teleport",
    "breath weapon",
    "transformation",
    "death channel",
    "deflect missiles",
    "phase shift",
#if TAG_MAJOR_VERSION == 34
    "see invisible",
#endif
    "weapon brand",
    "demonic guardian",
    "pbd",
    "silence",
    "condensation shield",
    "stoneskin",
    "gourmand",
    "bargain",
#if TAG_MAJOR_VERSION == 34
    "insulation",
#endif
    "resistance",
    "slaying",
    "stealth",
    "magic shield",
    "sleep",
    "telepathy",
    "petrified",
    "lowered mr",
    "repel stairs move",
    "repel stairs climb",
    "coloured smoke trail",
    "slimify",
    "time step",
    "icemail depleted",
    "misled",
    "quad damage",
    "afraid",
    "mirror damage",
    "scrying",
    "tornado",
    "liquefying",
    "heroism",
    "finesse",
    "lifesaving",
    "paralysis immunity",
    "darkness",
    "petrifying",
    "shrouded",
    "tornado cooldown",
#if TAG_MAJOR_VERSION == 34
    "nausea",
#endif
    "ambrosia",
#if TAG_MAJOR_VERSION == 34
    "temporary mutations",
#endif
    "disjunction",
    "vehumet gift",
#if TAG_MAJOR_VERSION == 34
    "battlesphere",
#endif
    "sentinel's mark",
    "sickening",
    "drowning",
    "drowning immunity",
    "flayed",
    "retching",
    "weak",
    "dimension anchor",
    "antimagic",
#ifdef FORMICID_EXPERIMENTAL
    "antennae extend",
#endif
    "spirit howl",
    "infused",
    "song of slaying",
    "song of shielding",
    "toxic radiance",
    "reciting",
    "grasping roots",
    "sleep immunity",
<<<<<<< HEAD
#ifndef FORMICID_EXPERIMENTAL
    "antennae extend",
#endif
=======
    "fire vulnerability",
>>>>>>> e7b95c8c
};

void wizard_edit_durations(void)
{
    COMPILE_CHECK(ARRAYSZ(dur_names) == NUM_DURATIONS);
    vector<int> durs;
    size_t max_len = 0;

    for (int i = 0; i < NUM_DURATIONS; ++i)
    {
        if (!you.duration[i])
            continue;

        max_len = max(strlen(dur_names[i]), max_len);
        durs.push_back(i);
    }

    if (!durs.empty())
    {
        for (unsigned int i = 0; i < durs.size(); ++i)
        {
            int dur = durs[i];
            mprf_nocap(MSGCH_PROMPT, "%c) %-*s : %d", 'a' + i, (int)max_len,
                 dur_names[dur], you.duration[dur]);
        }
        mpr("", MSGCH_PROMPT);
        mpr("Edit which duration (letter or name)? ", MSGCH_PROMPT);
    }
    else
        mpr("Edit which duration (name)? ", MSGCH_PROMPT);

    char buf[80];

    if (cancellable_get_line_autohist(buf, sizeof buf) || !*buf)
    {
        canned_msg(MSG_OK);
        return;
    }

    if (!strlcpy(buf, lowercase_string(trimmed_string(buf)).c_str(), sizeof(buf)))
    {
        canned_msg(MSG_OK);
        return;
    }

    int choice = -1;

    if (strlen(buf) == 1)
    {
        if (durs.empty())
        {
            mpr("No existing durations to choose from.", MSGCH_PROMPT);
            return;
        }
        choice = buf[0] - 'a';

        if (choice < 0 || choice >= (int) durs.size())
        {
            mpr("Invalid choice.", MSGCH_PROMPT);
            return;
        }
        choice = durs[choice];
    }
    else
    {
        vector<int>    matches;
        vector<string> match_names;

        for (int i = 0; i < NUM_DURATIONS; ++i)
        {
            if (strcmp(dur_names[i], buf) == 0)
            {
                choice = i;
                break;
            }
            if (strstr(dur_names[i], buf) != NULL)
            {
                matches.push_back(i);
                match_names.push_back(dur_names[i]);
            }
        }
        if (choice != -1)
            ;
        else if (matches.size() == 1)
            choice = matches[0];
        else if (matches.empty())
        {
            mprf(MSGCH_PROMPT, "No durations matching '%s'.", buf);
            return;
        }
        else
        {
            string prefix = "No exact match for duration '";
            prefix += buf;
            prefix += "', possible matches are: ";

            mpr_comma_separated_list(prefix, match_names, " and ", ", ",
                                     MSGCH_DIAGNOSTICS);
            return;
        }
    }

    snprintf(buf, sizeof(buf), "Set '%s' to: ", dur_names[choice]);
    int num = prompt_for_int(buf, false);

    if (num == 0)
    {
        mpr("Can't set duration directly to 0, setting it to 1 instead.",
            MSGCH_PROMPT);
        num = 1;
    }
    you.duration[choice] = num;
}

static void debug_uptick_xl(int newxl, bool train)
{
    if (train)
    {
        you.exp_available += exp_needed(newxl) - you.experience;
        train_skills();
    }
    you.experience = exp_needed(newxl);
    level_change(NON_MONSTER, NULL, true);
}

static void debug_downtick_xl(int newxl)
{
    you.hp = you.hp_max;
    you.hp_max_perm += 1000; // boost maxhp so we don't die if heavily rotted
    you.experience = exp_needed(newxl);
    level_change();
    you.skill_cost_level = 0;
    check_skill_cost_change();
    // restore maxhp loss
    you.hp_max_perm -= 1000;
    calc_hp();
    if (you.hp_max <= 0)
    {
        // ... but remove it completely if unviable
        you.hp_max_temp = max(you.hp_max_temp, 0);
        you.hp_max_perm = max(you.hp_max_perm, 0);
        calc_hp();
    }

    you.hp       = max(1, you.hp);
}

void wizard_set_xl()
{
    mprf(MSGCH_PROMPT, "Enter new experience level: ");
    char buf[30];
    if (cancellable_get_line_autohist(buf, sizeof buf))
    {
        canned_msg(MSG_OK);
        return;
    }

    const int newxl = atoi(buf);
    if (newxl < 1 || newxl > 27 || newxl == you.experience_level)
    {
        canned_msg(MSG_OK);
        return;
    }

    set_xl(newxl, yesno("Train skills?", true, 'n'));
    mprf("Experience level set to %d.", newxl);
}

void set_xl(const int newxl, const bool train)
{
    no_messages mx;
    if (newxl < you.experience_level)
        debug_downtick_xl(newxl);
    else
        debug_uptick_xl(newxl, train);
}

void wizard_get_god_gift(void)
{
    if (you_worship(GOD_NO_GOD))
    {
        mpr("You are not religious!");
        return;
    }

    if (!do_god_gift(true))
        mpr("Nothing happens.");
}

void wizard_toggle_xray_vision()
{
    you.xray_vision = !you.xray_vision;
    viewwindow(true);
}

void wizard_god_wrath()
{
    if (you_worship(GOD_NO_GOD))
    {
        mpr("You suffer the terrible wrath of No God.");
        return;
    }

    if (!divine_retribution(you.religion, true, true))
        // Currently only dead Jiyva.
        mpr("You're not eligible for wrath.");
}

void wizard_god_mollify()
{
    for (int i = GOD_NO_GOD; i < NUM_GODS; ++i)
    {
        if (player_under_penance((god_type) i))
            dec_penance((god_type) i, you.penance[i]);
    }
}

void wizard_transform()
{
    transformation_type form;

    while (true)
    {
        string line;
        for (int i = 0; i <= LAST_FORM; i++)
        {
            line += make_stringf("[%c] %-10s ", i + 'a',
                                 transform_name((transformation_type)i));
            if (i % 5 == 4 || i == LAST_FORM)
            {
                mpr(line, MSGCH_PROMPT);
                line.clear();
            }
        }
        mpr("Which form (ESC to exit)? ", MSGCH_PROMPT);

        int keyin = toalower(get_ch());

        if (key_is_escape(keyin) || keyin == ' '
            || keyin == '\r' || keyin == '\n')
        {
            canned_msg(MSG_OK);
            return;
        }

        if (keyin < 'a' || keyin > 'a' + LAST_FORM)
            continue;

        form = (transformation_type)(keyin - 'a');

        break;
    }

    you.transform_uncancellable = false;
    if (!transform(200, form) && you.form != form)
        mpr("Transformation failed.");
}

static void _wizard_modify_character(string inputdata)
// for now this just sets skill levels and str dex int
// (this should be enough to debug with)
{
    vector<string>  tokens = split_string(" ", inputdata);
    int size = tokens.size();
    if (size > 3 && tokens[1] == "Level") // + Level 4.0 Fighting
    {
        skill_type skill = skill_from_name(lowercase_string(tokens[3]).c_str());
        double amount = atof(tokens[2].c_str());
        set_skill_level(skill, amount);
        if (tokens[0] == "+")
            you.train[skill] = 1;
        else if (tokens[0] == "*")
            you.train[skill] = 2;
        else
            you.train[skill] = 0;

        redraw_skill(skill);

        return;
    }

    if (size > 5 && tokens[0] == "HP") // HP 23/23 AC 3 Str 21 XL: 1 Next: 0%
    {
        for (int k = 1; k < size; k++)
        {
            if (tokens[k] == "Str")
            {
                you.base_stats[STAT_STR] = debug_cap_stat(atoi(tokens[k+1].c_str()));
                you.redraw_stats.init(true);
                you.redraw_evasion = true;
                return;
            }
        }
    }

    if (size > 5 && tokens[0] == "MP")
    {
        for (int k = 1; k < size; k++)
        {
            if (tokens[k] == "Int")
            {
                you.base_stats[STAT_INT] = debug_cap_stat(atoi(tokens[k+1].c_str()));
                you.redraw_stats.init(true);
                you.redraw_evasion = true;
                return;
            }
        }
    }
    if (size > 5 && tokens[0] == "Gold")
    {
        for (int k = 1; k < size; k++)
        {
            if (tokens[k] == "Dex")
            {
                you.base_stats[STAT_DEX] = debug_cap_stat(atoi(tokens[k+1].c_str()));
                you.redraw_stats.init(true);
                you.redraw_evasion = true;
                return;
            }
        }
    }

    return;
}

void wizard_load_dump_file()
{
    char filename[80];
    msgwin_get_line_autohist("Which dump file? ", filename, sizeof(filename));
    if (filename[0] == '\0')
    {
        canned_msg(MSG_OK);
        return;
    }

    you.init_skills();

    FileLineInput f(filename);
    while (!f.eof())
        _wizard_modify_character(f.get_line());

    init_skill_order();
    init_can_train();
    init_train();
    init_training();
}<|MERGE_RESOLUTION|>--- conflicted
+++ resolved
@@ -809,9 +809,6 @@
     "weak",
     "dimension anchor",
     "antimagic",
-#ifdef FORMICID_EXPERIMENTAL
-    "antennae extend",
-#endif
     "spirit howl",
     "infused",
     "song of slaying",
@@ -820,13 +817,8 @@
     "reciting",
     "grasping roots",
     "sleep immunity",
-<<<<<<< HEAD
-#ifndef FORMICID_EXPERIMENTAL
+    "fire vulnerability",
     "antennae extend",
-#endif
-=======
-    "fire vulnerability",
->>>>>>> e7b95c8c
 };
 
 void wizard_edit_durations(void)
