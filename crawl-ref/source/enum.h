--- conflicted
+++ resolved
@@ -2917,14 +2917,11 @@
     SPELL_BLINK_CLOSE,
     SPELL_BLINK_RANGE,
     SPELL_BLINK_AWAY,
-<<<<<<< HEAD
-    SPELL_IOOD,
-=======
     SPELL_MISLEAD,
     SPELL_FAKE_MARA_SUMMON,
     SPELL_SUMMON_RAKSHASA,
     SPELL_SUMMON_PLAYER_GHOST,
->>>>>>> dc3e12a4
+    SPELL_IOOD,
 
     NUM_SPELLS
 };
