/**
 * @file
 * @brief Character choice restrictions.
 *
 * The functions in this file are "pure": They don't
 * access any global data.
**/

#include "AppHdr.h"
#include "ng-restr.h"

#include "newgame_def.h"
#include "species.h"
#include "jobs.h"

char_choice_restriction job_allowed(species_type speci, job_type job)
{
    switch (job)
    {
    case JOB_FIGHTER:
        switch (speci)
        {
        case SP_DEEP_ELF:
        case SP_SLUDGE_ELF:
        case SP_MERFOLK:
        case SP_KOBOLD:
        case SP_SPRIGGAN:
        case SP_NAGA:
        case SP_OGRE:
        case SP_BASE_DRACONIAN:
        case SP_DEMIGOD:
        case SP_MUMMY:
        case SP_VAMPIRE:
        case SP_OCTOPODE:
            return CC_RESTRICTED;
        default:
            return CC_UNRESTRICTED;
        }

    case JOB_GLADIATOR:
        switch (speci)
        {
        case SP_FELID:
            return CC_BANNED;
        case SP_DEEP_ELF:
        case SP_SLUDGE_ELF:
        case SP_HALFLING:
        case SP_KOBOLD:
        case SP_SPRIGGAN:
        case SP_NAGA:
        case SP_OGRE:
        case SP_BASE_DRACONIAN:
        case SP_DEMIGOD:
        case SP_MUMMY:
        case SP_VAMPIRE:
        case SP_OCTOPODE:
        case SP_DJINNI:
            return CC_RESTRICTED;
        default:
            return CC_UNRESTRICTED;
        }

    case JOB_MONK:
        switch (speci)
        {
        case SP_HIGH_ELF:
        case SP_DEEP_ELF:
        case SP_DEEP_DWARF:
        case SP_HALFLING:
        case SP_KOBOLD:
        case SP_SPRIGGAN:
        case SP_NAGA:
        case SP_OGRE:
        case SP_DEMIGOD:
        case SP_MUMMY:
        case SP_OCTOPODE:
        case SP_DJINNI:
            return CC_RESTRICTED;
        default:
            return CC_UNRESTRICTED;
        }

    case JOB_BERSERKER:
        switch (speci)
        {
        case SP_DEMIGOD:
            return CC_BANNED;
        case SP_HIGH_ELF:
        case SP_DEEP_ELF:
        case SP_SLUDGE_ELF:
        case SP_SPRIGGAN:
        case SP_MUMMY:
        case SP_GHOUL:
        case SP_VAMPIRE:
        case SP_OCTOPODE:
<<<<<<< HEAD
        case SP_GROTESK:
=======
        case SP_DJINNI:
>>>>>>> 70f8c6ce
            return CC_RESTRICTED;
        default:
            return CC_UNRESTRICTED;
        }

    case JOB_CHAOS_KNIGHT:
        switch (speci)
        {
        case SP_DEMIGOD:
            return CC_BANNED;
        default:
            return CC_RESTRICTED;
        }

    case JOB_DEATH_KNIGHT:
        switch (speci)
        {
        case SP_DEMIGOD:
            return CC_BANNED;
        case SP_HIGH_ELF:
        case SP_DEEP_ELF:
        case SP_SLUDGE_ELF:
        case SP_DEEP_DWARF:
        case SP_HALFLING:
        case SP_KOBOLD:
        case SP_SPRIGGAN:
        case SP_OGRE:
        case SP_MUMMY:
        case SP_GHOUL:
        case SP_VAMPIRE:
        case SP_FELID:
        case SP_OCTOPODE:
        case SP_DJINNI:
            return CC_RESTRICTED;
        default:
            return CC_UNRESTRICTED;
        }

    case JOB_ABYSSAL_KNIGHT:
        switch (speci)
        {
        case SP_DEMIGOD:
            return CC_BANNED;
        case SP_HIGH_ELF:
        case SP_DEEP_ELF:
        case SP_SLUDGE_ELF:
        case SP_DEEP_DWARF:
        case SP_KOBOLD:
        case SP_OGRE:
        case SP_TROLL:
        case SP_MINOTAUR:
        case SP_TENGU:
        case SP_MUMMY:
        case SP_GHOUL:
        case SP_VAMPIRE:
        case SP_FELID:
        case SP_OCTOPODE:
            return CC_RESTRICTED;
        default:
            return CC_UNRESTRICTED;
        }

    case JOB_PRIEST:
        switch (speci)
        {
        case SP_DEMIGOD:
        case SP_DEMONSPAWN:
        case SP_MUMMY:
        case SP_GHOUL:
        case SP_VAMPIRE:
            return CC_BANNED;
        case SP_DEEP_ELF:
        case SP_SLUDGE_ELF:
        case SP_DEEP_DWARF:
        case SP_MERFOLK:
        case SP_HALFLING:
        case SP_KOBOLD:
        case SP_SPRIGGAN:
        case SP_NAGA:
        case SP_CENTAUR:
        case SP_OGRE:
        case SP_TROLL:
        case SP_TENGU:
        case SP_BASE_DRACONIAN:
        case SP_FELID:
        case SP_OCTOPODE:
            return CC_RESTRICTED;
        default:
            return CC_UNRESTRICTED;
        }

    case JOB_HEALER:
        switch (speci)
        {
        case SP_DEMIGOD:
        case SP_DEMONSPAWN:
        case SP_MUMMY:
        case SP_GHOUL:
        case SP_VAMPIRE:
            return CC_BANNED;
        case SP_HIGH_ELF:
        case SP_DEEP_ELF:
        case SP_HALFLING:
        case SP_SPRIGGAN:
        case SP_OGRE:
        case SP_MINOTAUR:
        case SP_TENGU:
        case SP_FELID:
        case SP_OCTOPODE:
            return CC_RESTRICTED;
        default:
            return CC_UNRESTRICTED;
        }

    case JOB_SKALD:
        switch (speci)
        {
        case SP_DEEP_ELF:
        case SP_SLUDGE_ELF:
        case SP_DEEP_DWARF:
        case SP_KOBOLD:
        case SP_SPRIGGAN:
        case SP_CENTAUR:
        case SP_OGRE:
        case SP_TROLL:
        case SP_MINOTAUR:
        case SP_TENGU:
        case SP_MUMMY:
        case SP_GHOUL:
        case SP_FELID:
        case SP_OCTOPODE:
            return CC_RESTRICTED;
        default:
            return CC_UNRESTRICTED;
        }

    case JOB_WARPER:
        switch (speci)
        {
        case SP_DEEP_ELF:
        case SP_SLUDGE_ELF:
        case SP_HILL_ORC:
        case SP_LAVA_ORC:
        case SP_MERFOLK:
        case SP_KOBOLD:
        case SP_CENTAUR:
        case SP_OGRE:
        case SP_TROLL:
        case SP_MINOTAUR:
        case SP_TENGU:
        case SP_BASE_DRACONIAN:
        case SP_DEMIGOD:
        case SP_MUMMY:
        case SP_GHOUL:
        case SP_VAMPIRE:
        case SP_OCTOPODE:
            return CC_RESTRICTED;
        default:
            return CC_UNRESTRICTED;
        }

    case JOB_WIZARD:
        switch (speci)
        {
        case SP_DEEP_DWARF:
        case SP_HILL_ORC:
        case SP_LAVA_ORC:
        case SP_MERFOLK:
        case SP_HALFLING:
        case SP_KOBOLD:
        case SP_CENTAUR:
        case SP_MINOTAUR:
        case SP_GHOUL:
        case SP_VAMPIRE:
        case SP_FELID:
            return CC_RESTRICTED;
        default:
            return CC_UNRESTRICTED;
        }

    case JOB_CONJURER:
        switch (speci)
        {
        case SP_SLUDGE_ELF:
        case SP_DEEP_DWARF:
        case SP_LAVA_ORC:
        case SP_MERFOLK:
        case SP_HALFLING:
        case SP_KOBOLD:
        case SP_CENTAUR:
        case SP_OGRE:
        case SP_TROLL:
        case SP_MINOTAUR:
        case SP_GHOUL:
        case SP_VAMPIRE:
            return CC_RESTRICTED;
        default:
            return CC_UNRESTRICTED;
        }

    case JOB_ENCHANTER:
        switch (speci)
        {
        case SP_HIGH_ELF:
        case SP_SLUDGE_ELF:
        case SP_DEEP_DWARF:
        case SP_HILL_ORC:
        case SP_LAVA_ORC:
        case SP_CENTAUR:
        case SP_OGRE:
        case SP_TROLL:
        case SP_MINOTAUR:
        case SP_TENGU:
        case SP_BASE_DRACONIAN:
        case SP_DEMIGOD:
        case SP_DEMONSPAWN:
        case SP_MUMMY:
        case SP_GHOUL:
        case SP_FELID:
        case SP_OCTOPODE:
            return CC_RESTRICTED;
        default:
            return CC_UNRESTRICTED;
        }

    case JOB_SUMMONER:
        switch (speci)
        {
        case SP_HIGH_ELF:
        case SP_DEEP_DWARF:
        case SP_HILL_ORC:
        case SP_LAVA_ORC:
        case SP_MERFOLK:
        case SP_HALFLING:
        case SP_SPRIGGAN:
        case SP_NAGA:
        case SP_CENTAUR:
        case SP_OGRE:
        case SP_TROLL:
        case SP_MINOTAUR:
        case SP_GHOUL:
            return CC_RESTRICTED;
        default:
            return CC_UNRESTRICTED;
        }

    case JOB_NECROMANCER:
        switch (speci)
        {
        case SP_HIGH_ELF:
        case SP_MERFOLK:
        case SP_HALFLING:
        case SP_CENTAUR:
        case SP_OGRE:
        case SP_TROLL:
        case SP_MINOTAUR:
        case SP_DJINNI:
            return CC_RESTRICTED;
        default:
            return CC_UNRESTRICTED;
        }

    case JOB_TRANSMUTER:
        switch (speci)
        {
        case SP_MUMMY:
        case SP_GHOUL:
            return CC_BANNED;
        case SP_HIGH_ELF:
        case SP_DEEP_ELF:
        case SP_DEEP_DWARF:
        case SP_HILL_ORC:
        case SP_HALFLING:
        case SP_KOBOLD:
        case SP_OGRE:
        case SP_TROLL:
        case SP_MINOTAUR:
        case SP_TENGU:
        case SP_VAMPIRE:
            return CC_RESTRICTED;
        default:
            return CC_UNRESTRICTED;
        }

    case JOB_FIRE_ELEMENTALIST:
        switch (speci)
        {
        case SP_DEEP_DWARF:
        case SP_MERFOLK:
        case SP_HALFLING:
        case SP_SPRIGGAN:
        case SP_CENTAUR:
        case SP_OGRE:
        case SP_TROLL:
        case SP_MINOTAUR:
        case SP_MUMMY:
        case SP_GHOUL:
        case SP_VAMPIRE:
        case SP_FELID:
            return CC_RESTRICTED;
        default:
            return CC_UNRESTRICTED;
        }

    case JOB_ICE_ELEMENTALIST:
        switch (speci)
        {
        case SP_DEEP_DWARF:
        case SP_HILL_ORC:
        case SP_LAVA_ORC:
        case SP_HALFLING:
        case SP_SPRIGGAN:
        case SP_CENTAUR:
        case SP_OGRE:
        case SP_TROLL:
        case SP_MINOTAUR:
        case SP_TENGU:
        case SP_FELID:
        case SP_DJINNI:
            return CC_RESTRICTED;
        default:
            return CC_UNRESTRICTED;
        }

    case JOB_AIR_ELEMENTALIST:
        switch (speci)
        {
        case SP_DEEP_DWARF:
        case SP_HILL_ORC:
        case SP_LAVA_ORC:
        case SP_MERFOLK:
        case SP_CENTAUR:
        case SP_OGRE:
        case SP_TROLL:
        case SP_MINOTAUR:
        case SP_MUMMY:
        case SP_GHOUL:
        case SP_VAMPIRE:
        case SP_FELID:
        case SP_GROTESK:
            return CC_RESTRICTED;
        default:
            return CC_UNRESTRICTED;
        }

    case JOB_EARTH_ELEMENTALIST:
        switch (speci)
        {
        case SP_HIGH_ELF:
        case SP_MERFOLK:
        case SP_HALFLING:
        case SP_CENTAUR:
        case SP_OGRE:
        case SP_TROLL:
        case SP_MINOTAUR:
        case SP_TENGU:
        case SP_MUMMY:
        case SP_VAMPIRE:
        case SP_FELID:
        case SP_DJINNI:
            return CC_RESTRICTED;
        default:
            return CC_UNRESTRICTED;
        }

    case JOB_VENOM_MAGE:
        switch (speci)
        {
        case SP_HIGH_ELF:
        case SP_DEEP_DWARF:
        case SP_HILL_ORC:
        case SP_LAVA_ORC:
        case SP_HALFLING:
        case SP_CENTAUR:
        case SP_OGRE:
        case SP_TROLL:
        case SP_MINOTAUR:
        case SP_MUMMY:
        case SP_GHOUL:
        case SP_VAMPIRE:
        case SP_DJINNI:
            return CC_RESTRICTED;
        default:
            return CC_UNRESTRICTED;
        }

    case JOB_ASSASSIN:
        switch (speci)
        {
        case SP_FELID:
            return CC_BANNED;
        case SP_HIGH_ELF:
        case SP_DEEP_ELF:
        case SP_DEEP_DWARF:
        case SP_HILL_ORC:
        case SP_LAVA_ORC:
        case SP_NAGA:
        case SP_CENTAUR:
        case SP_OGRE:
        case SP_TROLL:
        case SP_MINOTAUR:
        case SP_BASE_DRACONIAN:
        case SP_DEMIGOD:
        case SP_DEMONSPAWN:
        case SP_MUMMY:
        case SP_GHOUL:
        case SP_OCTOPODE:
        case SP_DJINNI:
            return CC_RESTRICTED;
        default:
            return CC_UNRESTRICTED;
        }

    case JOB_HUNTER:
        switch (speci)
        {
        case SP_FELID:
            return CC_BANNED;
        case SP_DEEP_ELF:
        case SP_HILL_ORC:
        case SP_LAVA_ORC:
        case SP_MERFOLK:
        case SP_SPRIGGAN:
        case SP_NAGA:
        case SP_TENGU:
        case SP_BASE_DRACONIAN:
        case SP_DEMIGOD:
        case SP_MUMMY:
        case SP_GHOUL:
        case SP_VAMPIRE:
        case SP_OCTOPODE:
        case SP_DJINNI:
            return CC_RESTRICTED;
        default:
            return CC_UNRESTRICTED;
        }

    case JOB_ARTIFICER:
        switch (speci)
        {
        case SP_FELID:
            return CC_BANNED;
        case SP_HIGH_ELF:
        case SP_DEEP_ELF:
        case SP_SLUDGE_ELF:
        case SP_NAGA:
        case SP_CENTAUR:
        case SP_OGRE:
        case SP_TROLL:
        case SP_MINOTAUR:
        case SP_TENGU:
        case SP_DEMIGOD:
        case SP_MUMMY:
        case SP_GHOUL:
        case SP_VAMPIRE:
        case SP_OCTOPODE:
            return CC_RESTRICTED;
        default:
            return CC_UNRESTRICTED;
        }

    case JOB_ARCANE_MARKSMAN:
        switch (speci)
        {
        case SP_FELID:
            return CC_BANNED;
        case SP_DEEP_DWARF:
        case SP_HILL_ORC:
        case SP_LAVA_ORC:
        case SP_MERFOLK:
        case SP_NAGA:
        case SP_TROLL:
        case SP_MINOTAUR:
        case SP_TENGU:
        case SP_BASE_DRACONIAN:
        case SP_DEMIGOD:
        case SP_MUMMY:
        case SP_GHOUL:
        case SP_OCTOPODE:
            return CC_RESTRICTED;
        default:
            return CC_UNRESTRICTED;
        }

    case JOB_WANDERER:
        return CC_RESTRICTED;

    default:
        return CC_BANNED;
    }
}

bool is_good_combination(species_type spc, job_type job, bool good)
{
    const char_choice_restriction restrict = job_allowed(spc, job);

    if (good)
        return (restrict == CC_UNRESTRICTED);

    return (restrict != CC_BANNED);
}

// Is the given god restricted for the character defined by ng?
// Only uses ng.species and ng.job.
char_choice_restriction weapon_restriction(weapon_type wpn,
                                           const newgame_def &ng)
{
    ASSERT(is_valid_species(ng.species));
    ASSERT(is_valid_job(ng.job));
    ASSERT(ng.species == SP_BASE_DRACONIAN
           || species_genus(ng.species) != GENPC_DRACONIAN);
    switch (wpn)
    {
    case WPN_UNARMED:
        if (species_has_claws(ng.species))
            return CC_UNRESTRICTED;
        return CC_BANNED;

    case WPN_SHORT_SWORD:
        switch (ng.species)
        {
        case SP_NAGA:
        case SP_VAMPIRE:
            // The fighter's heavy armour hinders stabbing.
            if (ng.job == JOB_FIGHTER)
                return CC_RESTRICTED;
            // else fall through
        case SP_HIGH_ELF:
        case SP_DEEP_ELF:
            // Sludge elves have bad aptitudes with short swords (-1), but
            // are still better with them than any other starting weapon.
        case SP_SLUDGE_ELF:
        case SP_HALFLING:
        case SP_KOBOLD:
        case SP_SPRIGGAN:
            return CC_UNRESTRICTED;

        default:
            return CC_RESTRICTED;
        }

        // Maces and hand axes usually share the same restrictions.
    case WPN_MACE:
        if (ng.species == SP_TROLL || ng.species == SP_OGRE)
            return CC_UNRESTRICTED;
        if (ng.species == SP_VAMPIRE)
            return CC_RESTRICTED;
        // else fall-through
    case WPN_HAND_AXE:
        switch (ng.species)
        {
        case SP_HUMAN:
        case SP_DEEP_DWARF:
        case SP_HILL_ORC:
        case SP_LAVA_ORC:
        case SP_MUMMY:
        case SP_CENTAUR:
        case SP_NAGA:
        case SP_MINOTAUR:
        case SP_TENGU:
        case SP_DEMIGOD:
        case SP_DEMONSPAWN:
        case SP_VAMPIRE:
        case SP_OCTOPODE:
        case SP_BASE_DRACONIAN:
            return CC_UNRESTRICTED;

        default:
            return CC_RESTRICTED;
        }

    case WPN_SPEAR:
        switch (ng.species)
        {
        case SP_HUMAN:
        case SP_HILL_ORC:
        case SP_LAVA_ORC:
        case SP_MERFOLK:
        case SP_NAGA:
        case SP_OGRE:
        case SP_CENTAUR:
        case SP_MINOTAUR:
        case SP_TENGU:
        case SP_DEMIGOD:
        case SP_DEMONSPAWN:
        case SP_MUMMY:
        case SP_OCTOPODE:
        case SP_BASE_DRACONIAN:
            return CC_UNRESTRICTED;

        case SP_SPRIGGAN:
        case SP_HALFLING:
        case SP_KOBOLD:
            // Can't use them with a shield, terrible upgrade path;
            // jobs with other benefits like Warper, Skald or godlies
            // are better with two-handers.
            if (ng.job == JOB_FIGHTER || ng.job == JOB_GLADIATOR)
                return CC_BANNED;

        default:
            return CC_RESTRICTED;
        }
    case WPN_FALCHION:
        if (ng.job != JOB_FIGHTER && ng.job != JOB_GLADIATOR)
            return CC_BANNED;
        switch (ng.species)
        {
        case SP_HUMAN:
        case SP_HILL_ORC:
        case SP_LAVA_ORC:
        case SP_MERFOLK:
        case SP_NAGA:
        case SP_CENTAUR:
        case SP_MINOTAUR:
        case SP_HIGH_ELF:
        case SP_SLUDGE_ELF:
        case SP_DEEP_DWARF:
        case SP_TENGU:
        case SP_DEMIGOD:
        case SP_DEMONSPAWN:
        case SP_MUMMY:
        case SP_VAMPIRE:
        case SP_OCTOPODE:
        case SP_BASE_DRACONIAN:
            return CC_UNRESTRICTED;

        default:
            return CC_RESTRICTED;
        }

    case WPN_TRIDENT:
        if (ng.job != JOB_FIGHTER && ng.job != JOB_GLADIATOR
            || species_size(ng.species, PSIZE_BODY) < SIZE_MEDIUM)
        {
            return CC_BANNED;
        }

        // Tridents are strictly better than spears, so unrestrict them
        // for some species whose Polearm aptitudes are not too bad.
        switch (ng.species)
        {
        case SP_DEEP_DWARF:
        case SP_GHOUL:
        case SP_VAMPIRE:
            return CC_UNRESTRICTED;
        default:
            break;
        }

        // Both are polearms, right?
        return weapon_restriction(WPN_SPEAR, ng);

    case WPN_QUARTERSTAFF:
        if (ng.job != JOB_GLADIATOR)
            return CC_BANNED;
        switch (ng.species)
        {
        case SP_CENTAUR:
        case SP_DEEP_ELF:
        case SP_DEMIGOD:
        case SP_DEMONSPAWN:
        case SP_HIGH_ELF:
        case SP_HUMAN:
        case SP_TENGU:
        case SP_KOBOLD:
        case SP_MINOTAUR:
        case SP_MUMMY:
        case SP_OCTOPODE:
        case SP_SLUDGE_ELF:
        case SP_BASE_DRACONIAN:
            return CC_UNRESTRICTED;

        default:
            return CC_RESTRICTED;
        }

    case WPN_CROSSBOW:
        switch (ng.species)
        {
        case SP_DEEP_ELF:
        case SP_HIGH_ELF:
        case SP_HALFLING:
        case SP_MERFOLK:
        case SP_OGRE:
        case SP_HILL_ORC:
        case SP_LAVA_ORC:
        case SP_SPRIGGAN:
        case SP_TROLL:
        case SP_SLUDGE_ELF:
            return CC_RESTRICTED;
        case SP_FELID:
            return CC_BANNED;
        default:
            return CC_UNRESTRICTED;
        }

    case WPN_BOW:
        switch (ng.species)
        {
        case SP_DEEP_DWARF:
        case SP_KOBOLD:
        case SP_MERFOLK:
        case SP_OGRE:
        case SP_TROLL:
        case SP_HILL_ORC:
        case SP_LAVA_ORC:
        case SP_SLUDGE_ELF:
            return CC_RESTRICTED;
        case SP_FELID:
            return CC_BANNED;
        default:
            return CC_UNRESTRICTED;
        }

    case WPN_SLING:
        switch (ng.species)
        {
        case SP_DEEP_ELF:
        case SP_HIGH_ELF:
        case SP_SLUDGE_ELF:
        case SP_TENGU:
        case SP_MERFOLK:
        case SP_OGRE:
        case SP_HILL_ORC:
        case SP_LAVA_ORC:
        case SP_TROLL:
            return CC_RESTRICTED;
        case SP_FELID:
            return CC_BANNED;
        default:
            return CC_UNRESTRICTED;
        }

    case WPN_ROCKS:
        switch (ng.species)
        {
        case SP_OGRE:
        case SP_TROLL:
            return CC_UNRESTRICTED;
        default:
            return CC_BANNED;
        }

    case WPN_JAVELINS:
        switch (ng.species)
        {
        case SP_DEEP_DWARF:
            return CC_RESTRICTED;
        case SP_SPRIGGAN:
        case SP_FELID:
            return CC_BANNED;
        default:
            return CC_UNRESTRICTED;
        }

    case WPN_DARTS:
        switch (ng.species)
        {
        case SP_DEEP_DWARF:
            return CC_RESTRICTED;
        case SP_FELID:
            return CC_BANNED;
        default:
            return CC_UNRESTRICTED;
        }

    // intentional fall-through
    default:
        return CC_BANNED;
    }
}<|MERGE_RESOLUTION|>--- conflicted
+++ resolved
@@ -93,11 +93,8 @@
         case SP_GHOUL:
         case SP_VAMPIRE:
         case SP_OCTOPODE:
-<<<<<<< HEAD
         case SP_GROTESK:
-=======
-        case SP_DJINNI:
->>>>>>> 70f8c6ce
+        case SP_DJINNI:
             return CC_RESTRICTED;
         default:
             return CC_UNRESTRICTED;
