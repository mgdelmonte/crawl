/**
 * @file
 * @brief Functions used when picking squares.
**/

#include "AppHdr.h"

#include "directn.h"
#include "format.h"

#include <cstdarg>
#include <sstream>
#include <stdlib.h>
#include <string.h>
#include <stdio.h>
#include <algorithm>

#include "externs.h"
#include "options.h"

#include "cio.h"
#include "cloud.h"
#include "colour.h"
#include "command.h"
#include "coord.h"
#include "coordit.h"
#include "dbg-util.h"
#include "debug.h"
#include "describe.h"
#include "dungeon.h"
#include "fprop.h"
#include "godabil.h"
#include "invent.h"
#include "itemname.h"
#include "itemprop.h"
#include "items.h"
#include "l_defs.h"
#include "los.h"
#include "macro.h"
#include "mapmark.h"
#include "message.h"
#include "menu.h"
#include "misc.h"
#include "mon-stuff.h"
#include "mon-info.h"
#include "output.h"
#include "player.h"
#include "shopping.h"
#include "show.h"
#include "showsymb.h"
#include "state.h"
#include "env.h"
#include "areas.h"
#include "stash.h"
#ifdef USE_TILE
 #include "tileview.h"
#endif
#include "terrain.h"
#include "traps.h"
#include "travel.h"
#include "hints.h"
#include "view.h"
#include "viewchar.h"
#include "viewgeom.h"
#include "wiz-mon.h"
#include "spl-goditem.h"

enum LOSSelect
{
    LOS_ANY      = 0x00,

    // Check only visible squares
    LOS_VISIBLE  = 0x01,

    // Check only hidden squares
    LOS_HIDDEN   = 0x02,

    LOS_VISMASK  = 0x03,

    // Flip from visible to hidden when going forward,
    // or hidden to visible when going backwards.
    LOS_FLIPVH   = 0x20,

    // Flip from hidden to visible when going forward,
    // or visible to hidden when going backwards.
    LOS_FLIPHV   = 0x40,

    LOS_NONE     = 0xFFFF,
};

#ifdef WIZARD
static void _wizard_make_friendly(monster* m);
#endif
static void _describe_oos_feature(const coord_def& where);
static void _describe_cell(const coord_def& where, bool in_range = true);
static bool _print_cloud_desc(const coord_def where);
static bool _print_item_desc(const coord_def where);

static bool _find_object(const coord_def& where, int mode, bool need_path,
                           int range, targetter *hitfunc);
static bool _find_monster(const coord_def& where, int mode, bool need_path,
                           int range, targetter *hitfunc);
static bool _find_feature(const coord_def& where, int mode, bool need_path,
                           int range, targetter *hitfunc);
static bool _find_fprop_unoccupied(const coord_def& where, int mode, bool need_path,
                           int range, targetter *hitfunc);

#ifndef USE_TILE_LOCAL
static bool _find_mlist(const coord_def& where, int mode, bool need_path,
                         int range, targetter *hitfunc);
#endif

static bool _find_square_wrapper(coord_def &mfp, int direction,
                                 bool (*find_targ)(const coord_def&, int,
                                                   bool, int, targetter*),
                                 bool need_path, int mode,
                                 int range, targetter *hitfunc, bool wrap,
                                 int los = LOS_ANY);

static int  _targetting_cmd_to_compass(command_type command);
static void _describe_oos_square(const coord_def& where);
static void _extend_move_to_edge(dist &moves);
static vector<string> _get_monster_desc_vector(const monster_info& mi);
static string _get_monster_desc(const monster_info& mi);

#ifdef DEBUG_DIAGNOSTICS
static void _debug_describe_feature_at(const coord_def &where);
#endif

#ifdef WIZARD
static void _wizard_make_friendly(monster* m)
{
    if (m == NULL)
        return;

    mon_attitude_type att = m->attitude;

    // During arena mode, skip directly from friendly to hostile.
    if (crawl_state.arena_suspended && att == ATT_FRIENDLY)
        att = ATT_NEUTRAL;

    switch (att)
    {
    case ATT_FRIENDLY:
        m->attitude = ATT_GOOD_NEUTRAL;
        m->flags &= ~MF_NO_REWARD;
        m->flags |= MF_WAS_NEUTRAL;
        break;
    case ATT_GOOD_NEUTRAL:
        m->attitude = ATT_STRICT_NEUTRAL;
        break;
    case ATT_STRICT_NEUTRAL:
        m->attitude = ATT_NEUTRAL;
        break;
    case ATT_NEUTRAL:
        m->attitude = ATT_HOSTILE;
        m->flags &= ~MF_WAS_NEUTRAL;
        break;
    case ATT_HOSTILE:
        m->attitude = ATT_FRIENDLY;
        m->flags |= MF_NO_REWARD;
        break;
    }
    mons_att_changed(m);

    // To update visual branding of friendlies. Only seems capabable
    // of adding bolding, not removing it, though.
    viewwindow();
}
#endif

dist::dist()
    : isValid(false), isTarget(false), isEndpoint(false),
      isCancel(true), choseRay(false), target(), delta(), ray()
{
}

bool dist::isMe() const
{
    // We hack the decision as to whether to use delta or target by
    // assuming that we use delta only if target hasn't been touched.
    return (isValid && !isCancel
            && (target == you.pos()
                || (target.origin() && delta.origin())));
}

void dist::confusion_fuzz(int range)
{
    target   = you.pos() + coord_def(random_range(-range, range),
                                     random_range(-range, range));
    choseRay = false;
}

bool direction_chooser::choose_compass()
{
    // Reinitialize moves.
    moves.isValid       = true;
    moves.isTarget      = false;
    moves.isCancel      = false;
    moves.delta.reset();

    mouse_control mc(MOUSE_MODE_TARGET_DIR);

    behaviour->compass = true;

    do
    {
        const command_type key_command = behaviour->get_command();

        if (handle_signals())
            return false;

#ifdef USE_TILE
        if (key_command == CMD_TARGET_MOUSE_MOVE)
            continue;
        else if (key_command == CMD_TARGET_MOUSE_SELECT)
        {
            const coord_def &gc = tiles.get_cursor();
            if (gc == NO_CURSOR)
                continue;

            if (!map_bounds(gc))
                continue;

            coord_def delta = gc - you.pos();
            if (delta.rdist() > 1)
            {
                tiles.place_cursor(CURSOR_MOUSE, gc);
                delta = tiles.get_cursor() - you.pos();
                ASSERT(delta.rdist() <= 1);
            }

            moves.delta = delta;
            break;
        }
#endif

        if (key_command == CMD_TARGET_SELECT)
        {
            moves.delta.reset();
            break;
        }

        const int i = _targetting_cmd_to_compass(key_command);
        if (i != -1)
            moves.delta = Compass[i];
        else if (key_command == CMD_TARGET_CANCEL)
        {
            moves.isCancel = true;
            moves.isValid = false;
        }
    }
    while (!moves.isCancel && moves.delta.origin());

#ifdef USE_TILE
    tiles.place_cursor(CURSOR_MOUSE, NO_CURSOR);
#endif

    return moves.isValid;
}

static int _targetting_cmd_to_compass(command_type command)
{
    switch (command)
    {
    case CMD_TARGET_UP:         case CMD_TARGET_DIR_UP:
        return 0;
    case CMD_TARGET_UP_RIGHT:   case CMD_TARGET_DIR_UP_RIGHT:
        return 1;
    case CMD_TARGET_RIGHT:      case CMD_TARGET_DIR_RIGHT:
        return 2;
    case CMD_TARGET_DOWN_RIGHT: case CMD_TARGET_DIR_DOWN_RIGHT:
        return 3;
    case CMD_TARGET_DOWN:       case CMD_TARGET_DIR_DOWN:
        return 4;
    case CMD_TARGET_DOWN_LEFT:  case CMD_TARGET_DIR_DOWN_LEFT:
        return 5;
    case CMD_TARGET_LEFT:       case CMD_TARGET_DIR_LEFT:
        return 6;
    case CMD_TARGET_UP_LEFT:    case CMD_TARGET_DIR_UP_LEFT:
        return 7;
    default:
        return -1;
    }
}

static command_type shift_direction(command_type cmd)
{
    switch (cmd)
    {
    case CMD_TARGET_DOWN_LEFT:  return CMD_TARGET_DIR_DOWN_LEFT;
    case CMD_TARGET_LEFT:       return CMD_TARGET_DIR_LEFT;
    case CMD_TARGET_DOWN:       return CMD_TARGET_DIR_DOWN;
    case CMD_TARGET_UP:         return CMD_TARGET_DIR_UP;
    case CMD_TARGET_RIGHT:      return CMD_TARGET_DIR_RIGHT;
    case CMD_TARGET_DOWN_RIGHT: return CMD_TARGET_DIR_DOWN_RIGHT;
    case CMD_TARGET_UP_RIGHT:   return CMD_TARGET_DIR_UP_RIGHT;
    case CMD_TARGET_UP_LEFT:    return CMD_TARGET_DIR_UP_LEFT;
    default: return cmd;
    }
}

actor* direction_chooser::targeted_actor() const
{
    if (target() == you.pos())
        return &you;
    else
        return targeted_monster();
}

monster* direction_chooser::targeted_monster() const
{
    monster* m = monster_at(target());
    if (m && you.can_see(m))
        return m;
    else
        return NULL;
}

string direction_chooser::build_targetting_hint_string() const
{
    string hint_string;

    // Hint for 'p' - previous target, and for 'f' - current cell, if
    // applicable.
    const actor*    f_target = targeted_actor();
    const monster* p_target = get_current_target();

    if (f_target && f_target == p_target)
        hint_string = ", f/p - " + f_target->name(DESC_PLAIN);
    else
    {
        if (f_target)
            hint_string += ", f - " + f_target->name(DESC_PLAIN);
        if (p_target)
            hint_string += ", p - " + p_target->name(DESC_PLAIN);
    }

    return hint_string;
}

void direction_chooser::print_top_prompt() const
{
    if (!top_prompt.empty())
        mpr(top_prompt, MSGCH_PROMPT);
}

void direction_chooser::print_key_hints() const
{
    string prompt = "Press: ? - help";

    if (just_looking)
    {
        if (you.see_cell(target()))
            prompt += ", v - describe";
        prompt += ", . - travel";
        if (in_bounds(target()) && env.map_knowledge(target()).item())
            prompt += ", g - get item";
    }
    else
    {
        const string hint_string = build_targetting_hint_string();
        switch (restricts)
        {
        case DIR_NONE:
            if (!target_unshifted)
                prompt += ", Shift-Dir - straight line";
            prompt += hint_string;
            break;
        case DIR_TARGET:
            prompt += ", Dir - move target cursor";
            prompt += hint_string;
            break;
        case DIR_DIR:
        case DIR_TARGET_OBJECT:
            break;
        }
    }

    // Display the prompt.
    mpr(prompt, MSGCH_PROMPT);
}

void direction_chooser::describe_cell() const
{
    if (!you.see_cell(target()))
    {
        print_top_prompt();
        print_key_hints();
        // FIXME: make this better integrated.
        _describe_oos_square(target());
    }
    else
    {
        print_top_prompt();
        print_key_hints();
        bool did_cloud = false;
        print_target_description(did_cloud);
        if (just_looking || (show_items_once && restricts != DIR_TARGET_OBJECT))
            print_items_description();
        if (just_looking || show_floor_desc)
        {
            print_floor_description(true);
            if (!did_cloud)
                _print_cloud_desc(target());
        }
    }

    flush_prev_message();
}

#ifndef USE_TILE_LOCAL
static void _draw_ray_glyph(const coord_def &pos, int colour,
                            int glych, int mcol)
{
    if (const monster* mons = monster_at(pos))
    {
        if (mons->alive() && mons->visible_to(&you))
        {
            glych  = get_cell_glyph(pos).ch;
            colour = mcol;
        }
    }
    if (pos == you.pos())
    {
        glych = mons_char(you.symbol);
        colour = mcol;
    }
    const coord_def vp = grid2view(pos);
    cgotoxy(vp.x, vp.y, GOTO_DNGN);
    textcolor(real_colour(colour));
    putwch(glych);
}
#endif

// Unseen monsters in shallow water show a "strange disturbance".
// (Unless flying!)
static bool _mon_exposed_in_water(const monster* mon)
{
    return (grd(mon->pos()) == DNGN_SHALLOW_WATER
            && !mons_flies(mon));
}

static bool _mon_exposed_in_cloud(const monster* mon)
{
    return (is_opaque_cloud(env.cgrid(mon->pos()))
            && !mon->is_insubstantial());
}

static bool _mon_exposed(const monster* mon)
{
    if (!mon || !you.see_cell(mon->pos()) || mon->visible_to(&you))
        return false;

    return (_mon_exposed_in_water(mon) || _mon_exposed_in_cloud(mon));
}

static bool _is_target_in_range(const coord_def& where, int range,
                                targetter *hitfunc)
{
    if (hitfunc)
        return hitfunc->valid_aim(where);
    // range == -1 means that range doesn't matter.
    return (range == -1 || distance2(you.pos(), where) <= range*range + 1);
}

targetting_behaviour direction_chooser::stock_behaviour;

void direction(dist &moves, const direction_chooser_args& args)
{
    direction_chooser(moves, args).choose_direction();
}


direction_chooser::direction_chooser(dist& moves_,
                                     const direction_chooser_args& args) :
    moves(moves_),
    restricts(args.restricts),
    mode(args.mode),
    range(args.range),
    just_looking(args.just_looking),
    needs_path(args.needs_path),
    may_target_monster(args.may_target_monster),
    may_target_self(args.may_target_self),
    target_prefix(args.target_prefix),
    top_prompt(args.top_prompt),
    behaviour(args.behaviour),
    cancel_at_self(args.cancel_at_self),
    show_floor_desc(args.show_floor_desc),
    hitfunc(args.hitfunc)
{
    if (!behaviour)
        behaviour = &stock_behaviour;

    behaviour->just_looking = just_looking;
    behaviour->get_desc_func = args.get_desc_func;

    if (hitfunc)
        needs_path = true;

    show_beam = !just_looking && needs_path;
    need_beam_redraw = show_beam;
    have_beam = false;

    need_text_redraw = true;
    need_cursor_redraw = true;
    need_all_redraw = false;

    show_items_once = false;
    target_unshifted = Options.target_unshifted_dirs;
}

class view_desc_proc
{
public:
    view_desc_proc()
    {
        // This thing seems to be starting off 1 line above where it
        // should be. -cao
        nextline();
    }
    int width() { return crawl_view.msgsz.x; }
    int height() { return crawl_view.msgsz.y; }
    void print(const string &str) { cprintf("%s", str.c_str()); }
    void nextline() { cgotoxy(1, wherey() + 1); }
};

static void _describe_monster(const monster_info& mon);

// Lists all the monsters and items currently in view by the player.
// TODO: Allow sorting of items lists.
void full_describe_view()
{
    vector<monster_info> list_mons;
    vector<item_def> list_items;
    vector<coord_def> list_features;

    // Grab all items known (or thought) to be in the stashes in view.
    for (radius_iterator ri(you.pos(), LOS_RADIUS); ri; ++ri)
    {
        if (feat_stair_direction(grd(*ri)) != CMD_NO_CMD
            || feat_is_altar(grd(*ri)))
        {
            list_features.push_back(*ri);
        }

        const int oid = you.visible_igrd(*ri);
        if (oid == NON_ITEM)
            continue;

        const vector<item_def> items = item_list_in_stash(*ri);

#ifdef DEBUG_DIAGNOSTICS
        if (items.empty())
        {
            mprf(MSGCH_ERROR, "No items found in stash, but top item is %s",
                 mitm[oid].name(DESC_PLAIN).c_str());
            more();
        }
#endif
        list_items.insert(list_items.end(), items.begin(), items.end());
    }

    // Get monsters via the monster_info, sorted by difficulty.
    get_monster_info(list_mons);

    if (list_mons.empty() && list_items.empty() && list_features.empty())
    {
        mprf("No monsters, items or features are visible.");
        return;
    }

    InvMenu desc_menu(MF_SINGLESELECT | MF_ANYPRINTABLE
                        | MF_ALLOW_FORMATTING | MF_SELECT_BY_PAGE);

    string title = "";
    string action = "";
    if (!list_mons.empty())
    {
        title  = "Monsters";
        action = "view"; // toggle views monster description
    }
    bool nonmons = false;
    if (!list_items.empty())
    {
        if (!title.empty())
            title += "/";
        title += "Items";
        nonmons = true;
    }
    if (!list_features.empty())
    {
        if (!title.empty())
            title += "/";
        title += "Features";
        nonmons = true;
    }
    if (nonmons)
    {
        if (!action.empty())
            action += "/";
        action += "travel"; // toggle travels to items/features
    }
    title = "Visible " + title;
    string title1 = title + " (select to " + action + ", '!' to examine):";
    title += " (select for more detail, '!' to " + action + "):";

    desc_menu.set_title(new MenuEntry(title, MEL_TITLE), false);
    desc_menu.set_title(new MenuEntry(title1, MEL_TITLE));

    desc_menu.set_tag("pickup");
    desc_menu.set_type(MT_PICKUP); // necessary for sorting of the item submenu
    desc_menu.action_cycle = Menu::CYCLE_TOGGLE;
    desc_menu.menu_action  = InvMenu::ACT_EXECUTE;

    // Don't make a menu so tall that we recycle hotkeys on the same page.
    if (list_mons.size() + list_items.size() + list_features.size() > 52
        && (desc_menu.maxpagesize() > 52 || desc_menu.maxpagesize() == 0))
    {
        desc_menu.set_maxpagesize(52);
    }

    // Start with hotkey 'a' and count from there.
    menu_letter hotkey;
    // Build menu entries for monsters.
    if (!list_mons.empty())
    {
        desc_menu.add_entry(new MenuEntry("Monsters", MEL_SUBTITLE));
        vector<monster_info>::const_iterator mi;
        for (mi = list_mons.begin(); mi != list_mons.end(); ++mi)
        {
            // List monsters in the form
            // (A) An angel (neutral), wielding a glowing long sword

            string prefix = "";
#ifndef USE_TILE_LOCAL
            glyph g = get_mons_glyph(*mi);
            const string col_string = colour_to_str(g.col);
            prefix = "(<" + col_string + ">"
                     + (g.ch == '<' ? "<<" : stringize_glyph(g.ch))
                     + "</" + col_string + ">) ";
#endif

            string str = get_monster_equipment_desc(*mi, DESC_FULL, DESC_A, true);
            if (mi->is(MB_MESMERIZING))
                str += ", keeping you mesmerised";

            if (mi->dam != MDAM_OKAY)
                str += ", " + mi->damage_desc();

            string consinfo = mi->constriction_description();
            if (!consinfo.empty())
                str += ", " + consinfo;

#ifndef USE_TILE_LOCAL
            // Wraparound if the description is longer than allowed.
            linebreak_string(str, get_number_of_cols() - 9);
#endif
            vector<formatted_string> fss;
            formatted_string::parse_string_to_multiple(str, fss);
            MenuEntry *me = NULL;
            for (unsigned int j = 0; j < fss.size(); ++j)
            {
                if (j == 0)
                    me = new MonsterMenuEntry(prefix+str, &(*mi), hotkey++);
#ifndef USE_TILE_LOCAL
                else
                {
                    str = "         " + fss[j].tostring();
                    me = new MenuEntry(str, MEL_ITEM, 1);
                }
#endif
                desc_menu.add_entry(me);
            }
        }
    }

    // Build menu entries for items.
    if (!list_items.empty())
    {
        vector<InvEntry*> all_items;
        for (unsigned int i = 0; i < list_items.size(); ++i)
            all_items.push_back(new InvEntry(list_items[i], true));

        const menu_sort_condition *cond = desc_menu.find_menu_sort_condition();
        desc_menu.sort_menu(all_items, cond);

        desc_menu.add_entry(new MenuEntry("Items", MEL_SUBTITLE));
        for (unsigned int i = 0; i < all_items.size(); ++i, hotkey++)
        {
            InvEntry *me = all_items[i];
#ifndef USE_TILE_LOCAL
            // Show glyphs only for ASCII.
            me->set_show_glyph(true);
#endif
            me->tag = "pickup";
            me->hotkeys[0] = hotkey;
            me->quantity = 2; // Hack to make items selectable.

            desc_menu.add_entry(me);
        }
    }

    if (!list_features.empty())
    {
        desc_menu.add_entry(new MenuEntry("Features", MEL_SUBTITLE));
        for (unsigned int i = 0; i < list_features.size(); ++i, hotkey++)
        {
            const coord_def c = list_features[i];
            string desc = "";
#ifndef USE_TILE_LOCAL
            glyph g = get_cell_glyph(c);
            const string colour_str = colour_to_str(g.col);
            desc = "(<" + colour_str + ">";
            desc += stringize_glyph(g.ch);
            if (g.ch == '<')
                desc += '<';

            desc += "</" + colour_str +">) ";
#endif
            desc += feature_description_at(c);
            if (is_unknown_stair(c))
                desc += " (not visited)";
            FeatureMenuEntry *me = new FeatureMenuEntry(desc, c, hotkey);
            me->tag        = "description";
            // Hack to make features selectable.
            me->quantity   = c.x*100 + c.y + 3;
            desc_menu.add_entry(me);
        }
    }

    // Select an item to read its full description, or a monster to read its
    // e'x'amine description. Toggle with '!' to travel to an item's position
    // or read a monster's database entry.
    // (Maybe that should be reversed in the case of monsters.)
    // For ASCII, the 'x' information may include short database descriptions.

    // Menu loop
    vector<MenuEntry*> sel;
    while (true)
    {
        sel = desc_menu.show();
        redraw_screen();

        if (sel.empty())
            break;

        // HACK: quantity == 1: monsters, quantity == 2: items
        const int quant = sel[0]->quantity;
        if (quant == 1)
        {
            // Get selected monster.
            monster_info* m = static_cast<monster_info* >(sel[0]->data);

#ifdef USE_TILE
            // Highlight selected monster on the screen.
            const coord_def gc(m->pos);
            tiles.place_cursor(CURSOR_TUTORIAL, gc);
            const string &desc = get_terse_square_desc(gc);
            tiles.clear_text_tags(TAG_TUTORIAL);
            tiles.add_text_tag(TAG_TUTORIAL, desc, gc);
#endif

            if (desc_menu.menu_action == InvMenu::ACT_EXAMINE)
            {
                // View database entry.
                describe_monsters(*m);
                redraw_screen();
                mesclr();
            }
            else // ACT_EXECUTE, here used to display monster status.
            {
                _describe_monster(*m);
                getchm();
            }
        }
        else if (quant == 2)
        {
            // Get selected item.
            item_def* i = static_cast<item_def*>(sel[0]->data);
            if (desc_menu.menu_action == InvMenu::ACT_EXAMINE)
                describe_item(*i);
            else // ACT_EXECUTE -> travel to item
            {
                start_travel(i->pos);
                break;
            }
        }
        else
        {
            const int num = quant - 3;
            const int y = num % 100;
            const int x = (num - y)/100;
            coord_def c(x,y);

            if (desc_menu.menu_action == InvMenu::ACT_EXAMINE)
                describe_feature_wide(c);
            else // ACT_EXECUTE -> travel to feature
            {
                start_travel(c);
                break;
            }
        }
    }

#ifndef USE_TILE_LOCAL
    if (!list_items.empty())
    {
        // Unset show_glyph for other menus.
        InvEntry *me = new InvEntry(list_items[0]);
        me->set_show_glyph(false);
        delete me;
    }
#endif
#ifdef USE_TILE
    // Clear cursor placement.
    tiles.place_cursor(CURSOR_TUTORIAL, NO_CURSOR);
    tiles.clear_text_tags(TAG_TUTORIAL);
#endif
}


//---------------------------------------------------------------
//
// direction
//
// use restrict == DIR_DIR to allow only a compass direction;
//              == DIR_TARGET to allow only choosing a square;
//              == DIR_NONE to allow either.
//
// outputs: dist structure:
//
//           isValid        a valid target or direction was chosen
//           isCancel       player hit 'escape'
//           isTarget       targetting was used
//           choseRay       player wants a specific ray
//           ray            ...this one
//           isEndpoint     player wants the ray to stop on the dime
//           tx,ty          target x,y
//           dx,dy          direction delta for DIR_DIR
//
//--------------------------------------------------------------

#ifndef USE_TILE_LOCAL
// XXX: Hack - can't pass mlist entries into _find_mlist().
static bool mlist_full_info;
vector<monster_info> mlist;
static void _fill_monster_list(bool full_info)
{
    vector<monster_info> temp;
    get_monster_info(temp);
    mlist_full_info = full_info;

    // Get the unique entries.
    mlist.clear();
    unsigned int start = 0, end = 1;
    while (start < temp.size())
    {
        mlist.push_back(temp[start]);
        for (end = start + 1; end < temp.size(); ++end)
        {
            if (monster_info::less_than(temp[start], temp[end],
                                             full_info))
            {
                  break;
            }
        }
        start = end;
    }
}

// Skip all letters that have a special meaning in the targetting interface.
// FIXME: Probably doesn't work well with redefined keys.
// XXX: make sure to add exceptions to this and mlist_index_to_letter.
static int _mlist_letter_to_index(char ltr)
{
    if (ltr >= 'b')
        ltr--;
    if (ltr >= 'e')
        ltr--;
    if (ltr >= 'h')
        ltr--;
    if (ltr >= 'j')
        ltr--;
    if (ltr >= 'k')
        ltr--;
    if (ltr >= 'l')
        ltr--;

    return (ltr - 'a');
}

char mlist_index_to_letter(int index)
{
    index += 'a';

    if (index >= 'b')
        index++;
    if (index >= 'e')
        index++;
    if (index >= 'h')
        index++;
    if (index >= 'j')
        index++;
    if (index >= 'k')
        index++;
    if (index >= 'l')
        index++;

    return index;
}
#endif

range_view_annotator::range_view_annotator(targetter *range)
{
    if (Options.darken_beyond_range && range)
    {
        crawl_state.darken_range = range;
        viewwindow(false);
    }
}

range_view_annotator::~range_view_annotator()
{
    if (Options.darken_beyond_range && crawl_state.darken_range)
    {
        crawl_state.darken_range = NULL;
        viewwindow(false);
    }
}

bool direction_chooser::move_is_ok() const
{
    if (!moves.isCancel && moves.isTarget)
    {
        if (!cell_see_cell(you.pos(), target(), LOS_NO_TRANS))
        {
            if (you.see_cell(target()))
            {
                mpr("There's something in the way.",
                    MSGCH_EXAMINE_FILTER);
            }
            else
                mpr("Sorry, you can't target what you can't see.",
                    MSGCH_EXAMINE_FILTER);
            return false;
        }

        if (looking_at_you())
        {
            // may_target_self == makes (some) sense to target yourself
            // (SPFLAG_AREA)

            // cancel_at_self == not allowed to target yourself
            // (SPFLAG_NOT_SELF)

            if (!may_target_self && (mode == TARG_ENEMY
                                     || mode == TARG_HOSTILE
                                     || mode == TARG_HOSTILE_SUBMERGED))
            {
                if (cancel_at_self || Options.allow_self_target == CONFIRM_CANCEL)
                {
                    mpr("That would be overly suicidal.", MSGCH_EXAMINE_FILTER);
                    return false;
                }
                else if (Options.allow_self_target == CONFIRM_PROMPT)
                    return yesno("Really target yourself?", false, 'n');
            }

            if (cancel_at_self)
            {
                mpr("Sorry, you can't target yourself.", MSGCH_EXAMINE_FILTER);
                return false;
            }
        }
    }

    // Some odd cases
    if (!moves.isValid && !moves.isCancel)
        return yesno("Are you sure you want to fizzle?", false, 'n');

    return true;
}

// Assuming the target is in view, is line-of-fire
// blocked, and by what?
static bool _blocked_ray(const coord_def &where,
                         dungeon_feature_type* feat = NULL)
{
    if (exists_ray(you.pos(), where, opc_solid_see))
        return false;
    if (feat == NULL)
        return true;
    *feat = ray_blocker(you.pos(), where);
    return true;
}

static string _targ_mode_name(targ_mode_type mode)
{
    switch (mode)
    {
    case TARG_ANY:
        return "any";
    case TARG_ENEMY:
        return "enemies";
    case TARG_FRIEND:
        return "friends";
    case TARG_INJURED_FRIEND:
        return "injured friends";
    case TARG_HOSTILE:
    case TARG_HOSTILE_SUBMERGED:
        return "hostiles";
    case TARG_EVOLVABLE_PLANTS:
        return "plants";
    default:
        return "buggy";
    }
}

#ifndef USE_TILE_LOCAL
static void _update_mlist(bool enable)
{
    crawl_state.mlist_targetting = enable;
    const int full_info = update_monster_pane();
    if (enable && full_info != -1)
        _fill_monster_list(full_info);
    else
        crawl_state.mlist_targetting = false;
}
#endif

// Find a good square to start targetting from.
coord_def direction_chooser::find_default_target() const
{
    coord_def result = you.pos();
    bool success = false;

    if (restricts == DIR_TARGET_OBJECT)
    {
        // Try to find an object.
        success = _find_square_wrapper(result, 1, _find_object,
                                       needs_path, TARG_ANY, range, hitfunc,
                                       true, LOS_FLIPVH);
    }
    else if (mode == TARG_ENEMY || mode == TARG_HOSTILE
             || mode == TARG_HOSTILE_SUBMERGED
             || mode == TARG_EVOLVABLE_PLANTS
             || mode == TARG_HOSTILE_UNDEAD
             || mode == TARG_INJURED_FRIEND)
    {
        // Try to find an enemy monster.

        // First try to pick our previous target.
        const monster* mon_target = get_current_target();
        if (mon_target != NULL
            && (mode != TARG_EVOLVABLE_PLANTS
                    && mons_attitude(mon_target) == ATT_HOSTILE
                || mode == TARG_ENEMY && !mon_target->friendly()
                || mode == TARG_EVOLVABLE_PLANTS
                    && mons_is_evolvable(mon_target)
                || mode == TARG_HOSTILE_UNDEAD && !mon_target->friendly()
                   && mon_target->holiness() == MH_UNDEAD
                || mode == TARG_INJURED_FRIEND
                   && (mon_target->friendly() && mons_get_damage_level(mon_target) > MDAM_OKAY
                       || (!mon_target->wont_attack()
                           && !mon_target->neutral()
                           && is_pacifiable(mon_target) >= 0)))
            && in_range(mon_target->pos()))
        {
            result = mon_target->pos();
            success = true;
        }
        else
        {
            // The previous target is no good. Try to find one from scratch.
            success = _find_square_wrapper(result, 1, _find_monster,
                                           needs_path, mode, range, hitfunc,
                                           true);

            // If we couldn't, maybe it was because of line-of-fire issues.
            // Check if that's happening, and inform the user (because it's
            // pretty confusing.)
            if (!success
                && needs_path
                && _find_square_wrapper(result, 1, _find_monster,
                                        false, mode, range, hitfunc, true))
            {
                // Special colouring in tutorial or hints mode.
                const bool need_hint = Hints.hints_events[HINT_TARGET_NO_FOE];
                mpr("All monsters which could be auto-targeted are covered by "
                    "a wall or statue which interrupts your line of fire, even "
                    "though it doesn't interrupt your line of sight.",
                    need_hint ? MSGCH_TUTORIAL : MSGCH_PROMPT);

                if (need_hint)
                {
                    mpr("To return to the main mode, press <w>Escape</w>.",
                        MSGCH_TUTORIAL);
                    Hints.hints_events[HINT_TARGET_NO_FOE] = false;
                }
            }
        }
    }
    // Evolution can also auto-target mold squares (but shouldn't if
    // there are any monsters to evolve), so try _find_square_wrapper
    // again
    if (mode == TARG_EVOLVABLE_PLANTS && !success)
    {
        success = _find_square_wrapper(result, 1, _find_fprop_unoccupied,
                                       needs_path, FPROP_MOLD, range, hitfunc,
                                       true);
    }

    if (!success)
        result = you.pos();

    return result;
}

const coord_def& direction_chooser::target() const
{
    return moves.target;
}

void direction_chooser::set_target(const coord_def& new_target)
{
    moves.target = new_target;
}

void direction_chooser::draw_beam_if_needed()
{
    if (!need_beam_redraw)
        return;

    need_beam_redraw = false;

    if (!show_beam)
    {
        viewwindow(
#ifndef USE_TILE_LOCAL
            false
#endif
            );
        return;
    }

    // Clear the old beam if necessary.
    viewwindow(false);

    // Use the new API if implemented.
    if (hitfunc)
    {
        if (!hitfunc->set_aim(target()))
        {
#ifdef USE_TILE
            viewwindow(true, true);
#endif
            return;
        }
        for (radius_iterator ri(you.pos(), LOS_RADIUS); ri; ++ri)
            if (aff_type aff = hitfunc->is_affected(*ri))
            {
#ifdef USE_TILE
                tile_place_ray(*ri, aff);
#endif
#ifndef USE_TILE_LOCAL
                int bcol = BLACK;
                if (aff < 0)
                    bcol = DARKGREY;
                else if (aff < AFF_YES)
                    bcol = (*ri == target()) ? RED : MAGENTA;
                else
                    bcol = (*ri == target()) ? LIGHTRED : LIGHTMAGENTA;
                _draw_ray_glyph(*ri, bcol, '*', bcol | COLFLAG_REVERSE);
#endif
            }
#ifdef USE_TILE
        viewwindow(true, true);
#endif
        return;
    }

    // If we don't have a new beam to show, we're done.
    if (!have_beam)
    {
#ifdef USE_TILE
        // Clear the old beam if we're not drawing anything else.
        viewwindow(true, true);
#endif
        return;
    }

    // We shouldn't ever get a beam to an out-of-LOS target.
    ASSERT(you.see_cell(target()));

    // Work with a copy in order not to mangle anything.
    ray_def ray = beam;

    // Draw the new ray with magenta '*'s, not including your square
    // or the target square.  Out-of-range cells get grey '*'s instead.
    for (; ray.pos() != target(); ray.advance())
    {
        const coord_def p = ray.pos();
        ASSERT(you.see_cell(p));

        if (p == you.pos())
            continue;

        const bool inrange = in_range(p);
#ifdef USE_TILE
        tile_place_ray(p, inrange ? AFF_YES : AFF_NO);
#endif
#ifndef USE_TILE_LOCAL
        const int bcol = inrange ? MAGENTA : DARKGREY;
        _draw_ray_glyph(p, bcol, '*', bcol | COLFLAG_REVERSE);
#endif
    }
    textcolor(LIGHTGREY);
#ifdef USE_TILE
    tile_place_ray(target(), in_range(ray.pos()) ? AFF_YES : AFF_NO);

    // In tiles, we need to refresh the window to get the beam drawn.
    viewwindow(true, true);
#endif
}

bool direction_chooser::in_range(const coord_def& p) const
{
    if (hitfunc)
        return hitfunc->valid_aim(p);
    return (range < 0 || distance2(p, you.pos()) <= range*range + 1);
}

// Cycle to either the next (dir == 1) or previous (dir == -1) object
// and update output accordingly if successful.
void direction_chooser::object_cycle(int dir)
{
    if (_find_square_wrapper(objfind_pos, dir, _find_object,
                             needs_path, TARG_ANY, range, hitfunc, true,
                             (dir > 0 ? LOS_FLIPVH : LOS_FLIPHV)))
    {
        set_target(objfind_pos);
        show_items_once = true;
        target_unshifted = false;
    }
    else
    {
        flush_input_buffer(FLUSH_ON_FAILURE);
    }
}

void direction_chooser::monster_cycle(int dir)
{
    if (_find_square_wrapper(monsfind_pos, dir, _find_monster,
                             needs_path, mode, range, hitfunc, true))
    {
        set_target(monsfind_pos);
        target_unshifted = false;
    }
    else
    {
        flush_input_buffer(FLUSH_ON_FAILURE);
    }
}

void direction_chooser::feature_cycle_forward(int feature)
{
    if (_find_square_wrapper(objfind_pos, 1, _find_feature,
                             needs_path, feature, range, hitfunc, true,
                             LOS_FLIPVH))
    {
        set_target(objfind_pos);
    }
    else
    {
        flush_input_buffer(FLUSH_ON_FAILURE);
    }
}

void direction_chooser::update_previous_target() const
{
    you.prev_targ = MHITNOT;
    you.prev_grd_targ.reset();

    // Maybe we should except just_looking here?
    const monster* m = monster_at(target());
    if (m && you.can_see(m))
        you.prev_targ = m->mindex();
    else if (looking_at_you())
        you.prev_targ = MHITYOU;
    else
        you.prev_grd_targ = target();
}

bool direction_chooser::select(bool allow_out_of_range, bool endpoint)
{
    if (!allow_out_of_range && !in_range(target()))
    {
        mpr(hitfunc? hitfunc->why_not : "That is beyond the maximum range.",
            MSGCH_EXAMINE_FILTER);
        return false;
    }

    const monster* m = monster_at(target());
    moves.isEndpoint = endpoint || (m && _mon_exposed(m));
    moves.isValid  = true;
    moves.isTarget = true;
    update_previous_target();
    return true;
}

bool direction_chooser::pickup_item()
{
    item_info *ii = 0;
    if (in_bounds(target()))
        ii = env.map_knowledge(target()).item();
    if (!ii || !ii->is_valid(true))
    {
        mpr("You can't see any item there.", MSGCH_EXAMINE_FILTER);
        return false;
    }
    ii->flags |= ISFLAG_THROWN; // make autoexplore greedy

    // From this point, if there's no item, we'll fake one.  False info means
    // it's out of bounds and taken, or a mimic.
    item_def *item = 0;
    unsigned short it = env.igrid(target());
    if (it != NON_ITEM)
    {
        item = &mitm[it];
        // Check if it appears to be the same item.
        if (!item->is_valid()
            || ii->base_type != item->base_type
            || ii->sub_type != item->sub_type
               // TODO: check for different unidentified items of the same base type
               && (!item_type_has_unidentified(item->base_type)
                   || ii->sub_type == get_max_subtype(item->base_type))
            || ii->colour != item->colour)
        {
            item = 0;
        }
    }
    if (item)
        item->flags |= ISFLAG_THROWN;

    if (!just_looking) // firing/casting prompt
        return false;

    moves.isValid  = true;
    moves.isTarget = true;
    update_previous_target();
    return true;
}

bool direction_chooser::handle_signals()
{
    // If we've received a HUP signal then the user can't choose a
    // target.
    if (crawl_state.seen_hups)
    {
        moves.isValid  = false;
        moves.isCancel = true;

        mpr("Targetting interrupted by HUP signal.", MSGCH_ERROR);
        return true;
    }
    return false;
}

// Print out the initial prompt when targetting starts.
// Prompts might get scrolled off if you have too few lines available;
// we'll live with that.
void direction_chooser::show_initial_prompt()
{
    behaviour->update_top_prompt(&top_prompt);
    describe_cell();
}

void direction_chooser::print_target_description(bool &did_cloud) const
{
    if (restricts == DIR_TARGET_OBJECT)
        print_target_object_description();
    else
        print_target_monster_description(did_cloud);

    if (!in_range(target()))
        mpr(hitfunc ? hitfunc->why_not : "Out of range.", MSGCH_EXAMINE_FILTER);
}

string direction_chooser::target_interesting_terrain_description() const
{
    const dungeon_feature_type feature = grid_appearance(target());

    // Only features which can make you lose the item are interesting.
    // FIXME: extract the naming logic from here and use
    // feat_has_solid_floor().
    switch (feature)
    {
    case DNGN_DEEP_WATER: return "water";
    case DNGN_LAVA:       return "lava";
    default:              return "";
    }
}

string direction_chooser::target_cloud_description() const
{
    const int cloud = env.cgrid(target());
    if (cloud != EMPTY_CLOUD)
        return cloud_name_at_index(cloud);
    else
        return "";
}

template<typename C1, typename C2>
static void _append_container(C1& container_base, const C2& container_append)
{
    container_base.insert(container_base.end(),
                          container_append.begin(), container_append.end());
}

string direction_chooser::target_sanctuary_description() const
{
    return is_sanctuary(target()) ? "sanctuary" : "";
}

string direction_chooser::target_silence_description() const
{
    return silenced(target()) ? "silenced" : "";
}

static void _push_back_if_nonempty(const string& str, vector<string>* vec)
{
    if (!str.empty())
        vec->push_back(str);
}

void direction_chooser::print_target_monster_description(bool &did_cloud) const
{
    // Do we see anything?
    const monster* mon = monster_at(target());
    if (!mon)
        return;

    const bool visible = you.can_see(mon);
    const bool exposed = _mon_exposed(mon);
    if (!visible && !exposed)
        return;

    // OK, now we know that we have something to describe.
    vector<string> suffixes;
    string text;
    // Cell features go first.
    _append_container(suffixes, target_cell_description_suffixes());
    if (visible)
    {
        monster_info mi(mon);
        // Only describe the monster if you can actually see it.
        _append_container(suffixes, monster_description_suffixes(mi));
        text = get_monster_equipment_desc(mi);
    }
    else
    {
        text = "Disturbance";
    }

    // Build the final description string.
    if (!suffixes.empty())
    {
        text += " ("
            + comma_separated_line(suffixes.begin(), suffixes.end(), ", ")
            + ")";
    }

    mprf(MSGCH_PROMPT, "%s: <lightgrey>%s</lightgrey>",
         target_prefix ? target_prefix : "Aim",
         text.c_str());

    // If there's a cloud here, it's been described.
    did_cloud = true;
}

// FIXME: this should really take a cell as argument.
vector<string> direction_chooser::target_cell_description_suffixes() const
{
    vector<string> suffixes;
    // Things which describe the cell.
    _push_back_if_nonempty(target_cloud_description(), &suffixes);
    _push_back_if_nonempty(target_sanctuary_description(), &suffixes);
    _push_back_if_nonempty(target_silence_description(), &suffixes);
    _push_back_if_nonempty(target_interesting_terrain_description(), &suffixes);

    return suffixes;
}

vector<string> direction_chooser::monster_description_suffixes(
    const monster_info& mi) const
{
    vector<string> suffixes;

    _push_back_if_nonempty(mi.wounds_description(true), &suffixes);
    _push_back_if_nonempty(mi.constriction_description(), &suffixes);
    _append_container(suffixes, mi.attributes());
    _append_container(suffixes, _get_monster_desc_vector(mi));
    _append_container(suffixes, behaviour->get_monster_desc(mi));

    return suffixes;
}

void direction_chooser::print_target_object_description() const
{
    if (!you.see_cell(target()))
        return;

    const item_def* item = top_item_at(target());
    if (!item)
        return;

    // FIXME: remove the duplication with print_items_description().
    mprf(MSGCH_PROMPT, "%s: %s",
         target_prefix ? target_prefix : "Aim",
         get_menu_colour_prefix_tags(*item, DESC_A).c_str());
}

void direction_chooser::print_items_description() const
{
    if (!in_bounds(target()))
        return;

    const item_def* item = top_item_at(target());
    if (!item)
        return;

    // Print the first item.
    mprf(MSGCH_FLOOR_ITEMS, "%s.",
         get_menu_colour_prefix_tags(*item, DESC_A).c_str());

    if (multiple_items_at(target()))
        mprf(MSGCH_FLOOR_ITEMS, "There is something else lying underneath.");
}

void direction_chooser::print_floor_description(bool boring_too) const
{
    const dungeon_feature_type feat = grd(target());
    if (!boring_too && feat == DNGN_FLOOR)
        return;

#ifdef DEBUG_DIAGNOSTICS
    // [ds] Be more verbose in debug mode.
    _debug_describe_feature_at(target());
#else
    mprf(MSGCH_EXAMINE_FILTER, "%s",
         feature_description_at(target(), true).c_str());
#endif
}

void direction_chooser::reinitialize_move_flags()
{
    moves.isValid    = false;
    moves.isTarget   = false;
    moves.isCancel   = false;
    moves.isEndpoint = false;
    moves.choseRay   = false;
}

// Returns true if we've completed targetting.
bool direction_chooser::select_compass_direction(const coord_def& delta)
{
    if (restricts != DIR_TARGET)
    {
        // A direction is allowed, and we've selected it.
        moves.delta    = delta;
        // Needed for now...eventually shouldn't be necessary
        set_target(you.pos() + moves.delta);
        moves.isValid  = true;
        moves.isTarget = false;
        have_beam      = false;
        show_beam      = false;
        moves.choseRay = false;
        return true;
    }
    else
    {
        // Direction not allowed, so just move in that direction.
        // Maybe make this a bigger jump?
        set_target(target() + delta * 3);
        return false;
    }
}

void direction_chooser::toggle_beam()
{
    if (!needs_path)
    {
        mprf(MSGCH_EXAMINE_FILTER, "This spell doesn't need a beam path.");
        return;
    }

    show_beam = !show_beam;
    need_beam_redraw = true;

    if (show_beam)
    {
        have_beam = find_ray(you.pos(), target(), beam,
                             opc_solid_see, BDS_DEFAULT);
    }
}

bool direction_chooser::select_previous_target()
{
    if (const monster* mon_target = get_current_target())
    {
        // We have all the information we need.
        moves.isValid  = true;
        moves.isTarget = true;
        set_target(mon_target->pos());
        if (!just_looking)
            have_beam = false;

        return !just_looking;
    }
    else
    {
        mpr("Your target is gone.", MSGCH_EXAMINE_FILTER);
        flush_prev_message();
        return false;
    }
}

bool direction_chooser::looking_at_you() const
{
    return target() == you.pos();
}

void direction_chooser::handle_movement_key(command_type key_command,
                                            bool* loop_done)
{
    const int compass_idx = _targetting_cmd_to_compass(key_command);
    if (compass_idx != -1)
    {
        const coord_def& delta = Compass[compass_idx];
        const bool unshifted = (shift_direction(key_command) != key_command);
        if (unshifted)
            set_target(target() + delta);
        else
            *loop_done = select_compass_direction(delta);
    }
}

void direction_chooser::handle_wizard_command(command_type key_command,
                                              bool* loop_done)
{
#ifdef WIZARD
    if (!you.wizard)
        return;

    monster* const m = monster_at(target());
    string marker_result = "";

    // These commands do something even if there's no monster there.
    switch (key_command)
    {
    case CMD_TARGET_WIZARD_MOVE:
        wizard_move_player_or_monster(target());
        *loop_done = true;
        return;

    case CMD_TARGET_WIZARD_MISCAST:
        if (m)
            debug_miscast(m->mindex());
        else if (looking_at_you())
            debug_miscast(NON_MONSTER);
        return;

    // Note that this is a wizard-only command.
    case CMD_TARGET_CYCLE_BEAM:
        show_beam = true;
        have_beam = find_ray(you.pos(), target(), beam,
                             opc_solid_see, BDS_DEFAULT, show_beam);
        need_beam_redraw = true;
        return;

    case CMD_TARGET_WIZARD_DEBUG_PORTAL:
        mprf(MSGCH_DIAGNOSTICS, "Trying to run portal debug at %d/%d...",
            target().x, target().y);

        marker_result =
            env.markers.property_at(target(), MAT_ANY, "portal_debug").c_str();

        mprf(MSGCH_DIAGNOSTICS, "Got result: %s!",
            marker_result.empty() ? "nothing" : marker_result.c_str());

        return;

    case CMD_TARGET_WIZARD_HURT_MONSTER:
        if (looking_at_you())
        {
            set_hp(1);
            print_stats();
        }
    default:
        break;
    }

    // Everything below here doesn't work if there's no monster.
    if (!m)
        return;

    const int mid = m->mindex();

    switch (key_command)
    {
    case CMD_TARGET_WIZARD_PATHFIND:      debug_pathfind(mid);      break;
    case CMD_TARGET_WIZARD_DEBUG_MONSTER: debug_stethoscope(mid);   break;
    case CMD_TARGET_WIZARD_MAKE_SHOUT: debug_make_monster_shout(m); break;
    case CMD_TARGET_WIZARD_MAKE_FRIENDLY: _wizard_make_friendly(m); break;
    case CMD_TARGET_WIZARD_GIVE_ITEM:  wizard_give_monster_item(m); break;
    case CMD_TARGET_WIZARD_POLYMORPH:  wizard_polymorph_monster(m); break;

    case CMD_TARGET_WIZARD_GAIN_LEVEL:
        wizard_gain_monster_level(m);
        break;

    case CMD_TARGET_WIZARD_BLESS_MONSTER:
        wizard_apply_monster_blessing(m);
        break;

    case CMD_TARGET_WIZARD_MAKE_SUMMONED:
        wizard_make_monster_summoned(m);
        break;

    case CMD_TARGET_WIZARD_HEAL_MONSTER:
        if (m->hit_points < m->max_hit_points)
        {
            m->hit_points = m->max_hit_points;
            need_all_redraw = true;
        }
        break;

    case CMD_TARGET_WIZARD_HURT_MONSTER:
        m->hit_points = 1;
        mpr("Brought monster down to 1 HP.");
        flush_prev_message();
        break;

    case CMD_TARGET_WIZARD_BANISH_MONSTER:
        m->banish(&you);
        break;

    case CMD_TARGET_WIZARD_KILL_MONSTER:
        monster_die(m, KILL_YOU, NON_MONSTER);
        break;

    default:
        return;
    }
    redraw_screen();
#endif
}

void direction_chooser::do_redraws()
{
    // Check if our targetting behaviour forces a redraw.
    if (behaviour->should_redraw())
    {
        need_all_redraw = true;
        behaviour->clear_redraw();
    }

    if (need_all_redraw)
    {
        need_beam_redraw = true;
        need_text_redraw = true;
        need_cursor_redraw = true;
        need_all_redraw = false;
    }

    draw_beam_if_needed();

    if (need_text_redraw)
    {
        msgwin_clear_temporary();
        describe_cell();
        need_text_redraw = false;
        show_items_once = false;
    }

    if (need_cursor_redraw || Options.use_fake_cursor)
    {
        cursorxy(crawl_view.grid2screen(target()));
#ifdef USE_TILE_WEB
        // cursorxy doesn't place the cursor in Webtiles, we do it manually here
        // This is by design, since we don't want to use the mouse cursor for
        // the overview map.
        tiles.place_cursor(CURSOR_MOUSE, target());
#endif
        need_cursor_redraw = false;
    }
}

bool direction_chooser::tiles_update_target()
{
#ifdef USE_TILE
    const coord_def& gc = tiles.get_cursor();
    if (gc != NO_CURSOR && map_bounds(gc))
    {
        set_target(gc);
        return true;
    }
#endif
    return false;
}

command_type direction_chooser::massage_command(command_type key_command) const
{
    if (target_unshifted && looking_at_you() && restricts != DIR_TARGET)
        key_command = shift_direction(key_command);

    return key_command;
}

void direction_chooser::handle_mlist_cycle_command(command_type key_command)
{
#ifndef USE_TILE_LOCAL
    if (key_command >= CMD_TARGET_CYCLE_MLIST
        && key_command <= CMD_TARGET_CYCLE_MLIST_END)
    {
        const int idx = _mlist_letter_to_index(key_command + 'a'
                                               - CMD_TARGET_CYCLE_MLIST);

        if (_find_square_wrapper(monsfind_pos, 1,
                                 _find_mlist, needs_path, idx, range, hitfunc,
                                 true))
        {
            set_target(monsfind_pos);
        }
        else
        {
            flush_input_buffer(FLUSH_ON_FAILURE);
        }
    }
#endif
}

void direction_chooser::move_to_you()
{
    moves.isValid  = true;
    moves.isTarget = true;
    set_target(you.pos());
    moves.delta.reset();
}

void direction_chooser::describe_target()
{
    full_describe_square(target());
    need_all_redraw = true;
}

void direction_chooser::show_help()
{
    show_targetting_help();
    redraw_screen();
    mesclr(true);
    need_all_redraw = true;
}

void direction_chooser::cycle_targetting_mode()
{
    mode = static_cast<targ_mode_type>((mode + 1) % TARG_NUM_MODES);
    mprf("Targetting mode is now: %s", _targ_mode_name(mode).c_str());
}

// Return false if we should continue looping, true if we're done.
bool direction_chooser::do_main_loop()
{
    if (handle_signals())
        return true;

    // This needs to be done every loop iteration.
    reinitialize_move_flags();

    const coord_def old_target = target();
    const command_type key_command = massage_command(behaviour->get_command());
    behaviour->update_top_prompt(&top_prompt);
    bool loop_done = false;

    switch (key_command)
    {
    case CMD_TARGET_SHOW_PROMPT: describe_cell(); break;

#ifndef USE_TILE_LOCAL
    case CMD_TARGET_TOGGLE_MLIST:
        Options.mlist_targetting = !Options.mlist_targetting;
        _update_mlist(Options.mlist_targetting);
        break;
#endif

    case CMD_TARGET_TOGGLE_BEAM:
        if (!just_looking)
            toggle_beam();
        break;

    case CMD_TARGET_EXCLUDE:
        if (!just_looking)
            break;

        if (!is_map_persistent())
            mpr("You cannot set exclusions on this level.");
        else
        {
            const bool was_excluded = is_exclude_root(target());
            cycle_exclude_radius(target());
#ifdef USE_TILE
            // XXX: abusing need_beam_redraw to force viewwindow call.
            need_beam_redraw   = true;
#endif
            const bool is_excluded = is_exclude_root(target());
            if (!was_excluded && is_excluded)
                mpr("Placed new exclusion.");
            else if (was_excluded && !is_excluded)
                mpr("Removed exclusion.");
            else
                mpr("Reduced exclusion size to a single square.");
        }

        need_cursor_redraw = true;
        break;

    case CMD_TARGET_FIND_YOU:       move_to_you(); break;
    case CMD_TARGET_FIND_TRAP:      feature_cycle_forward('^');  break;
    case CMD_TARGET_FIND_PORTAL:    feature_cycle_forward('\\'); break;
    case CMD_TARGET_FIND_ALTAR:     feature_cycle_forward('_');  break;
    case CMD_TARGET_FIND_UPSTAIR:   feature_cycle_forward('<');  break;
    case CMD_TARGET_FIND_DOWNSTAIR: feature_cycle_forward('>');  break;

    case CMD_TARGET_CYCLE_TARGET_MODE: cycle_targetting_mode(); break;

    case CMD_TARGET_MAYBE_PREV_TARGET:
        loop_done = looking_at_you() ? select_previous_target()
                                     : select(false, false);
        break;

    case CMD_TARGET_PREV_TARGET: loop_done = select_previous_target(); break;

    // some modifiers to the basic selection command
    case CMD_TARGET_SELECT:          loop_done = select(false, false); break;
    case CMD_TARGET_SELECT_FORCE:    loop_done = select(true,  false); break;
    case CMD_TARGET_SELECT_ENDPOINT: loop_done = select(false, true);  break;
    case CMD_TARGET_SELECT_FORCE_ENDPOINT: loop_done = select(true,true); break;

#ifdef USE_TILE
    case CMD_TARGET_MOUSE_SELECT:
        if (tiles_update_target())
            loop_done = select(false, false);
        break;

    case CMD_TARGET_MOUSE_MOVE: tiles_update_target(); break;
#endif

    case CMD_TARGET_GET:             loop_done = pickup_item(); break;

    case CMD_TARGET_CYCLE_BACK:
        if (restricts != DIR_TARGET_OBJECT)
        {
            monster_cycle(-1);
            break;
        } // else fall-through
    case CMD_TARGET_OBJ_CYCLE_BACK:    object_cycle(-1);  break;

    case CMD_TARGET_CYCLE_FORWARD:
        if (restricts != DIR_TARGET_OBJECT)
        {
            monster_cycle(1);
            break;
        } // else fall-through
    case CMD_TARGET_OBJ_CYCLE_FORWARD: object_cycle(1);  break;

    case CMD_TARGET_CANCEL:
        loop_done = true;
        moves.isCancel = true;
        break;

    case CMD_TARGET_DESCRIBE: describe_target(); break;
    case CMD_TARGET_HELP:     show_help();       break;

    default:
        // Some blocks of keys with similar handling.
        handle_movement_key(key_command, &loop_done);
        handle_mlist_cycle_command(key_command);
        handle_wizard_command(key_command, &loop_done);
        break;
    }

    // Don't allow going out of bounds.
    if (!crawl_view.in_viewport_g(target()))
        set_target(old_target);

    if (loop_done)
    {
        if (just_looking)
            return true;

        if (move_is_ok())
            return true;
        else
            need_text_redraw = true;
    }

    // Redraw whatever is necessary.
    if (old_target != target())
    {
        have_beam = show_beam && find_ray(you.pos(), target(), beam,
                                          opc_solid_see, BDS_DEFAULT);
        need_text_redraw   = true;
        need_beam_redraw   = true;
        need_cursor_redraw = true;
    }
    do_redraws();

    // We're not done.
    return false;
}

void direction_chooser::finalize_moves()
{
    moves.choseRay = have_beam;
    moves.ray = beam;

    // We need this for directional explosions, otherwise they'll explode one
    // square away from the player.
    _extend_move_to_edge(moves);

#ifdef USE_TILE
    tiles.place_cursor(CURSOR_MOUSE, NO_CURSOR);
#endif
}

bool direction_chooser::choose_direction()
{
#ifndef USE_TILE_LOCAL
    if (may_target_monster && restricts != DIR_DIR && Options.mlist_targetting)
        _update_mlist(true);
#endif

    // NOTE: Even if just_looking is set, moves is still interesting,
    // because we can travel there!

    if (restricts == DIR_DIR)
        return choose_compass();

    cursor_control ccon(!Options.use_fake_cursor);
    mouse_control mc(needs_path && !just_looking ? MOUSE_MODE_TARGET_PATH
                                                 : MOUSE_MODE_TARGET);
    targetter_smite legacy_range(&you, range, 0, 0, true);
    range_view_annotator rva(hitfunc ? hitfunc :
                             (range >= 0) ? &legacy_range : NULL);


    // init
    moves.delta.reset();

    // Find a default target.
    set_target(Options.default_target ? find_default_target() : you.pos());
    objfind_pos = monsfind_pos = target();

    // If requested, show the beam on startup.
    if (show_beam)
    {
        have_beam = find_ray(you.pos(), target(), beam,
                             opc_solid_see, BDS_DEFAULT);
        need_beam_redraw = have_beam;
    }
    if (hitfunc)
        need_beam_redraw = true;

    mesclr();
    msgwin_set_temporary(true);
    show_initial_prompt();
    need_text_redraw = false;

    do_redraws();

    while (!do_main_loop())
        ;

    msgwin_set_temporary(false);
#ifndef USE_TILE_LOCAL
    _update_mlist(false);
#endif
    finalize_moves();
    return moves.isValid;
}

string get_terse_square_desc(const coord_def &gc)
{
    string desc = "";
    const char *unseen_desc = "[unseen terrain]";

    if (gc == you.pos())
        desc = you.your_name;
    else if (!map_bounds(gc))
        desc = unseen_desc;
    else if (!you.see_cell(gc))
    {
        if (env.map_knowledge(gc).seen())
        {
            desc = "[" + feature_description_at(gc, false, DESC_PLAIN, false)
                       + "]";
        }
        else
            desc = unseen_desc;
    }
    else if (monster_at(gc) && you.can_see(monster_at(gc)))
            desc = monster_at(gc)->full_name(DESC_PLAIN, true);
    else if (you.visible_igrd(gc) != NON_ITEM)
    {
        if (mitm[you.visible_igrd(gc)].defined())
            desc = mitm[you.visible_igrd(gc)].name(DESC_PLAIN);
    }
    else
        desc = feature_description_at(gc, false, DESC_PLAIN, false);

    return desc;
}

void terse_describe_square(const coord_def &c, bool in_range)
{
    if (!you.see_cell(c))
        _describe_oos_square(c);
    else if (in_bounds(c))
        _describe_cell(c, in_range);
}

void get_square_desc(const coord_def &c, describe_info &inf,
                     bool examine_mons, bool show_floor)
{
    // NOTE: Keep this function in sync with full_describe_square.

    // Don't give out information for things outside LOS
    if (!you.see_cell(c))
        return;

    const monster* mons = monster_at(c);
    const int oid = you.visible_igrd(c);

    if (mons && mons->visible_to(&you))
    {
        monster_info mi(mons);
        // First priority: monsters.
        if (examine_mons)
        {
            // If examine_mons is true (currently only for the Tiles
            // mouse-over information), set monster's
            // equipment/woundedness/enchantment description as title.
            string desc         = get_monster_equipment_desc(mi) + ".\n";
            const string wounds = mi.wounds_description_sentence();
            if (!wounds.empty())
                desc += wounds + "\n";
            const string constrictions = mi.constriction_description();
            if (!constrictions.empty())
                desc += constrictions + "\n";
            desc += _get_monster_desc(mi);

            inf.title = desc;
        }
        bool temp = false;
        get_monster_db_desc(mi, inf, temp);
    }
    else if (oid != NON_ITEM)
    {
        // Second priority: objects.
        // If examine_mons is true, use terse descriptions.
        if (mitm[oid].defined())
            get_item_desc(mitm[oid], inf, examine_mons);
    }
    else if (show_floor || grid_appearance(c) != DNGN_FLOOR
                           && !feat_is_wall(grid_appearance(c))
                           && !feat_is_tree(grid_appearance(c)))
    {
        // Third priority: features.
        get_feature_desc(c, inf);
    }

    const int cloudidx = env.cgrid(c);
    if (cloudidx != EMPTY_CLOUD)
    {
        inf.prefix = "There is a cloud of " + cloud_name_at_index(cloudidx)
                     + " here.\n\n";
    }
}

void full_describe_square(const coord_def &c)
{
    // NOTE: Keep this function in sync with get_square_desc.

    // Don't give out information for things outside LOS
    if (!you.see_cell(c))
        return;

    const monster* mons = monster_at(c);
    const int oid = you.visible_igrd(c);

    if (mons && mons->visible_to(&you))
    {
        monster_info mi(mons);
        // First priority: monsters.
        describe_monsters(mi);
    }
    else if (oid != NON_ITEM)
    {
        // Second priority: objects.
        describe_item(mitm[oid]);
    }
    else
    {
        // Third priority: features.
        describe_feature_wide(c);
    }

    redraw_screen();
    mesclr();
}

static void _extend_move_to_edge(dist &moves)
{
    if (moves.delta.origin())
        return;

    // Now the tricky bit - extend the target x,y out to map edge.
    int mx = 0, my = 0;

    if (moves.delta.x > 0)
        mx = (GXM - 1) - you.pos().x;
    if (moves.delta.x < 0)
        mx = you.pos().x;

    if (moves.delta.y > 0)
        my = (GYM - 1) - you.pos().y;
    if (moves.delta.y < 0)
        my = you.pos().y;

    if (mx != 0 && my != 0)
        mx = my = min(mx, my);

    moves.target.x = you.pos().x + moves.delta.x * mx;
    moves.target.y = you.pos().y + moves.delta.y * my;
}

// Attempts to describe a square that's not in line-of-sight. If
// there's a stash on the square, announces the top item and number
// of items, otherwise, if there's a stair that's in the travel
// cache and noted in the Dungeon (O)verview, names the stair.
static void _describe_oos_square(const coord_def& where)
{
    mpr("You can't see that place.", MSGCH_EXAMINE_FILTER);

    if (!in_bounds(where) || !env.map_knowledge(where).seen())
    {
#ifdef DEBUG_DIAGNOSTICS
        if (!in_bounds(where))
            dprf("(out of bounds)");
        else
            dprf("(map: %x)", env.map_knowledge(where).flags);
#endif
        return;
    }

    describe_stash(where);
    _describe_oos_feature(where);
#ifdef DEBUG_DIAGNOSTICS
    _debug_describe_feature_at(where);
#endif
}

static bool _mons_is_valid_target(const monster* mon, int mode, int range)
{
    // Monster types that you can't gain experience from don't count as
    // monsters.
    if (mode != TARG_EVOLVABLE_PLANTS
        && mons_class_flag(mon->type, M_NO_EXP_GAIN)
        && (mon->type != MONS_BALLISTOMYCETE || mon->number == 0)
        && mon->type != MONS_KRAKEN_TENTACLE)
    {
        return false;
    }

    // Don't target submerged monsters.
    if (mode != TARG_HOSTILE_SUBMERGED && mon->submerged())
        return false;

    // Don't usually target unseen monsters...
    if (!mon->visible_to(&you))
    {
        // ...unless it creates a "disturbance in the water".
        // Since you can't see the monster, assume it's not a friend.
        return (mode != TARG_FRIEND
                && _mon_exposed(mon)
                && i_feel_safe(false, false, true, true, range));
    }

    return true;
}

#ifndef USE_TILE_LOCAL
static bool _find_mlist(const coord_def& where, int idx, bool need_path,
                        int range, targetter *hitfunc)
{
    if (static_cast<int>(mlist.size()) <= idx)
        return false;

    if (!_is_target_in_range(where, range, hitfunc) || !you.see_cell(where))
        return false;

    const monster_info* mon = env.map_knowledge(where).monsterinfo();
    if (mon == NULL)
        return false;

    int real_idx = 0;
    for (unsigned int i = 0; i+1 < mlist.size(); ++i)
    {
        if (real_idx == idx)
        {
            real_idx = i;
            break;
        }

        // While the monsters are identical, don't increase real_idx.
        if (!monster_info::less_than(mlist[i], mlist[i+1], mlist_full_info))
            continue;

        real_idx++;
    }

    const monster* real_mon = monster_at(where);
    ASSERT(real_mon);
    if (!_mons_is_valid_target(real_mon, TARG_ANY, range))
        return false;

    if (need_path && _blocked_ray(where))
        return false;

    const monster_info* monl = &mlist[real_idx];

    if (mon->attitude != monl->attitude)
        return false;

    if (mon->type != monl->type)
        return (mons_is_mimic(mon->type) && mons_is_mimic(monl->type));

    if (mlist_full_info)
    {
        if (mons_class_is_zombified(mon->type)) // Both monsters are zombies.
            return (mon->base_type == monl->base_type);

        if (mons_genus(mon->base_type) == MONS_HYDRA)
            return (mon->number == monl->number);
    }

    if (mons_is_pghost(mon->type))
        return (mon->mname == monl->mname);

    // Else the two monsters are identical.
    return true;
}
#endif

static bool _find_fprop_unoccupied(const coord_def & where, int mode,
                                   bool need_path, int range, targetter *hitfunc)
{
    // Don't target out of range.
    if (!_is_target_in_range(where, range, hitfunc))
        return false;

    monster* mon = monster_at(where);
    if (mon || !you.see_cell(where))
        return false;

    // Monster in LOS but only via glass walls, so no direct path.
    if (need_path && !you.see_cell_no_trans(where))
        return false;

    if (need_path && _blocked_ray(where))
        return false;

    return (env.pgrid(where) & mode);
}

static bool _find_monster(const coord_def& where, int mode, bool need_path,
                           int range, targetter *hitfunc)
{
#ifdef CLUA_BINDINGS
    {
        coord_def dp = grid2player(where);
        // We could pass more info here.
        maybe_bool x = clua.callmbooleanfn("ch_target_monster", "dd",
                                           dp.x, dp.y);
        if (x != B_MAYBE)
            return tobool(x);
    }
#endif

    // Target the player for friendly and general spells.
    if ((mode == TARG_FRIEND || mode == TARG_ANY) && where == you.pos())
        return true;

    // Don't target out of range.
    if (!_is_target_in_range(where, range, hitfunc))
        return false;

    const monster* mon = monster_at(where);

    // No monster or outside LOS.
    if (mon == NULL || !cell_see_cell(you.pos(), where, LOS_DEFAULT))
        return false;

    // Monster in LOS but only via glass walls, so no direct path.
    if (need_path && !you.see_cell_no_trans(where))
        return false;

    if (!_mons_is_valid_target(mon, mode, range))
        return false;

    if (need_path && _blocked_ray(mon->pos()))
        return false;

    // Now compare target modes.
    if (mode == TARG_ANY)
        return true;

    if (mode == TARG_HOSTILE || mode == TARG_HOSTILE_SUBMERGED)
        return (mons_attitude(mon) == ATT_HOSTILE);

    if (mode == TARG_FRIEND)
        return mon->friendly();

    if (mode == TARG_INJURED_FRIEND)
        return (mon->friendly() && mons_get_damage_level(mon) > MDAM_OKAY
                || !mon->wont_attack() && !mon->neutral() && is_pacifiable(mon) >= 0);

    if (mode == TARG_EVOLVABLE_PLANTS)
        return mons_is_evolvable(mon);

    if (mode == TARG_HOSTILE_UNDEAD)
        return !mon->friendly() && mon->holiness() == MH_UNDEAD;

    ASSERT(mode == TARG_ENEMY);
    if (mon->friendly())
        return false;

    // Don't target zero xp monsters.
    return !mons_class_flag(mon->type, M_NO_EXP_GAIN);
}

static bool _find_feature(const coord_def& where, int mode,
                           bool /* need_path */, int /* range */, targetter*)
{
    // The stair need not be in LOS if the square is mapped.
    if (!you.see_cell(where) && !env.map_knowledge(where).seen())
        return false;

    return is_feature(mode, where);
}

static bool _find_object(const coord_def& where, int mode,
                         bool need_path, int range, targetter *hitfunc)
{
    // Don't target out of range.
    if (!_is_target_in_range(where, range, hitfunc))
        return false;

    if (need_path && (!you.see_cell(where) || _blocked_ray(where)))
        return false;

    return (env.map_knowledge(where).item()
            || (you.see_cell(where) && top_item_at(where)));
}

static int _next_los(int dir, int los, bool wrap)
{
    if (los == LOS_ANY)
        return (wrap? los : LOS_NONE);

    bool vis    = los & LOS_VISIBLE;
    bool hidden = los & LOS_HIDDEN;
    bool flipvh = los & LOS_FLIPVH;
    bool fliphv = los & LOS_FLIPHV;

    if (!vis && !hidden)
        vis = true;

    if (wrap)
    {
        if (!flipvh && !fliphv)
            return los;

        // We have to invert flipvh and fliphv if we're wrapping. Here's
        // why:
        //
        //  * Say the cursor is on the last item in LOS, there are no
        //    items outside LOS, and wrap == true. flipvh is true.
        //  * We set wrap false and flip from visible to hidden, but there
        //    are no hidden items. So now we need to flip back to visible
        //    so we can go back to the first item in LOS. Unless we set
        //    fliphv, we can't flip from hidden to visible.
        //
        los = flipvh? LOS_FLIPHV : LOS_FLIPVH;
    }
    else
    {
        if (!flipvh && !fliphv)
            return LOS_NONE;

        if (flipvh && vis != (dir == 1))
            return LOS_NONE;

        if (fliphv && vis == (dir == 1))
            return LOS_NONE;
    }

    los = (los & ~LOS_VISMASK) | (vis? LOS_HIDDEN : LOS_VISIBLE);
    return los;
}

//---------------------------------------------------------------
//
// find_square
//
// Finds the next monster/object/whatever (moving in a spiral
// outwards from the player, so closer targets are chosen first;
// starts to player's left) and puts its coordinates in mfp.
// Returns 1 if it found something, zero otherwise. If direction
// is -1, goes backwards.
//
//---------------------------------------------------------------
static bool _find_square(coord_def &mfp, int direction,
                         bool (*find_targ)(const coord_def& wh, int mode,
                                           bool need_path, int range,
                                           targetter *hitfunc),
                         bool need_path, int mode, int range, targetter *hitfunc,
                         bool wrap, int los)
{
    int temp_xps = mfp.x;
    int temp_yps = mfp.y;
    int x_change = 0;
    int y_change = 0;

    bool onlyVis = false, onlyHidden = false;

    int i, j;

    if (los == LOS_NONE)
        return false;

    if (los == LOS_FLIPVH || los == LOS_FLIPHV)
    {
        if (in_los_bounds_v(mfp))
        {
            // We've been told to flip between visible/hidden, so we
            // need to find what we're currently on.
            const bool vis = you.see_cell(view2grid(mfp));

            if (wrap && (vis != (los == LOS_FLIPVH)) == (direction == 1))
            {
                // We've already flipped over into the other direction,
                // so correct the flip direction if we're wrapping.
                los = (los == LOS_FLIPHV ? LOS_FLIPVH : LOS_FLIPHV);
            }

            los = (los & ~LOS_VISMASK) | (vis ? LOS_VISIBLE : LOS_HIDDEN);
        }
        else
        {
            if (wrap)
                los = LOS_HIDDEN | (direction > 0 ? LOS_FLIPHV : LOS_FLIPVH);
            else
                los |= LOS_HIDDEN;
        }
    }

    onlyVis     = (los & LOS_VISIBLE);
    onlyHidden  = (los & LOS_HIDDEN);

    int radius = 0;
    if (crawl_view.viewsz.x > crawl_view.viewsz.y)
        radius = crawl_view.viewsz.x - LOS_RADIUS - 1;
    else
        radius = crawl_view.viewsz.y - LOS_RADIUS - 1;

    const coord_def vyou = grid2view(you.pos());

    const int minx = vyou.x - radius, maxx = vyou.x + radius,
              miny = vyou.y - radius, maxy = vyou.y + radius,
              ctrx = vyou.x, ctry = vyou.y;

    while (temp_xps >= minx - 1 && temp_xps <= maxx
           && temp_yps <= maxy && temp_yps >= miny - 1)
    {
        if (direction == 1 && temp_xps == minx && temp_yps == maxy)
        {
            mfp = vyou;
            if (find_targ(you.pos(), mode, need_path, range, hitfunc))
                return true;
            return (_find_square(mfp, direction,
                                 find_targ, need_path, mode, range, hitfunc,
                                 false, _next_los(direction, los, wrap)));
        }
        if (direction == -1 && temp_xps == ctrx && temp_yps == ctry)
        {
            mfp = coord_def(minx, maxy);
            return _find_square(mfp, direction, find_targ, need_path,
                                mode, range, hitfunc, false,
                                _next_los(direction, los, wrap));
        }

        if (direction == 1)
        {
            if (temp_xps == minx - 1)
            {
                x_change = 0;
                y_change = -1;
            }
            else if (temp_xps == ctrx && temp_yps == ctry)
            {
                x_change = -1;
                y_change = 0;
            }
            else if (abs(temp_xps - ctrx) <= abs(temp_yps - ctry))
            {
                if (temp_xps - ctrx >= 0 && temp_yps - ctry <= 0)
                {
                    if (abs(temp_xps - ctrx) > abs(temp_yps - ctry + 1))
                    {
                        x_change = 0;
                        y_change = -1;
                        if (temp_xps - ctrx > 0)
                            y_change = 1;
                        goto finished_spiralling;
                    }
                }
                x_change = -1;
                if (temp_yps - ctry < 0)
                    x_change = 1;
                y_change = 0;
            }
            else
            {
                x_change = 0;
                y_change = -1;
                if (temp_xps - ctrx > 0)
                    y_change = 1;
            }
        }                       // end if (direction == 1)
        else
        {
            // This part checks all eight surrounding squares to find the
            // one that leads on to the present square.
            for (i = -1; i < 2; ++i)
                for (j = -1; j < 2; ++j)
                {
                    if (i == 0 && j == 0)
                        continue;

                    if (temp_xps + i == minx - 1)
                    {
                        x_change = 0;
                        y_change = -1;
                    }
                    else if (temp_xps + i - ctrx == 0
                             && temp_yps + j - ctry == 0)
                    {
                        x_change = -1;
                        y_change = 0;
                    }
                    else if (abs(temp_xps + i - ctrx) <= abs(temp_yps + j - ctry))
                    {
                        const int xi = temp_xps + i - ctrx;
                        const int yj = temp_yps + j - ctry;

                        if (xi >= 0 && yj <= 0
                            && abs(xi) > abs(yj + 1))
                        {
                            x_change = 0;
                            y_change = -1;
                            if (xi > 0)
                                y_change = 1;
                            goto finished_spiralling;
                        }

                        x_change = -1;
                        if (yj < 0)
                            x_change = 1;
                        y_change = 0;
                    }
                    else
                    {
                        x_change = 0;
                        y_change = -1;
                        if (temp_xps + i - ctrx > 0)
                            y_change = 1;
                    }

                    if (temp_xps + i + x_change == temp_xps
                        && temp_yps + j + y_change == temp_yps)
                    {
                        goto finished_spiralling;
                    }
                }
        }                       // end else


      finished_spiralling:
        x_change *= direction;
        y_change *= direction;

        temp_xps += x_change;
        if (temp_yps + y_change <= maxy)  // it can wrap, unfortunately
            temp_yps += y_change;

        const int targ_x = you.pos().x + temp_xps - ctrx;
        const int targ_y = you.pos().y + temp_yps - ctry;
        const coord_def targ(targ_x, targ_y);

        if (!crawl_view.in_viewport_g(targ))
            continue;

        if (!in_bounds(targ))
            continue;

        if ((onlyVis || onlyHidden) && onlyVis != you.see_cell(targ))
            continue;

        if (find_targ(targ, mode, need_path, range, hitfunc))
        {
            mfp.set(temp_xps, temp_yps);
            return true;
        }
    }

    mfp = (direction > 0 ? coord_def(ctrx, ctry) : coord_def(minx, maxy));
    return _find_square(mfp, direction, find_targ, need_path,
                        mode, range, hitfunc, false,
                        _next_los(direction, los, wrap));
}

// XXX Unbelievably hacky. And to think that my goal was to clean up the code.
// Identical to find_square, except that mfp is in grid coordinates
// rather than view coordinates.
static bool _find_square_wrapper(coord_def& mfp, int direction,
                                 bool (*find_targ)(const coord_def& where, int mode,
                                                   bool need_path, int range,
                                                   targetter *hitfunc),
                                 bool need_path, int mode, int range,
                                 targetter *hitfunc, bool wrap, int los)
{
    mfp = grid2view(mfp);
    const bool r =  _find_square(mfp, direction, find_targ, need_path,
                                 mode, range, hitfunc, wrap, los);
    mfp = view2grid(mfp);
    return r;
}

static void _describe_oos_feature(const coord_def& where)
{
    if (!env.map_knowledge(where).seen())
        return;

<<<<<<< HEAD
    std::string desc = feature_description_at(where);
=======
    string desc;

    dungeon_feature_type feat = env.map_knowledge(where).feat();
    if (feat == DNGN_SECRET_DOOR)
        desc = feature_description(grid_secret_door_appearance(where));
    else
        desc = feature_description_at(where);
>>>>>>> 35613e09

    if (!desc.empty())
        mprf(MSGCH_EXAMINE_FILTER, "[%s]", desc.c_str());
}

// Returns a vector of features matching the given pattern.
vector<dungeon_feature_type> features_by_desc(const base_pattern &pattern)
{
    vector<dungeon_feature_type> features;

    if (pattern.valid())
    {
        for (int i = 0; i < NUM_FEATURES; ++i)
        {
            string fdesc =
                feature_description(static_cast<dungeon_feature_type>(i));
            if (fdesc.empty())
                continue;

            if (pattern.matches(fdesc))
                features.push_back(dungeon_feature_type(i));
        }
    }
    return features;
}

void describe_floor()
{
    dungeon_feature_type grid = env.map_knowledge(you.pos()).feat();

    string prefix = "There is ";
    string feat;
    string suffix = " here.";

    switch (grid)
    {
    case DNGN_FLOOR:
        return;

    case DNGN_ENTER_SHOP:
        prefix = "There is an entrance to ";
        break;

    default:
        break;
    }

    feat = feature_description_at(you.pos(), true,
                               DESC_A, false);
    if (feat.empty())
        return;

    msg_channel_type channel = MSGCH_EXAMINE;

    // Messages for water/lava are too spammy use a status light instead.
    if (feat_is_water(grid) || feat_is_lava(grid))
        return;

    mpr((prefix + feat + suffix).c_str(), channel);
    if (grid == DNGN_ENTER_LABYRINTH && you.is_undead != US_UNDEAD)
        mpr("Beware, for starvation awaits!", MSGCH_EXAMINE);
}

string thing_do_grammar(description_level_type dtype, bool add_stop,
                        bool force_article, string desc)
{
    if (add_stop && !ends_with(desc, ".") && !ends_with(desc, "!")
        && !ends_with(desc, "?"))
    {
        desc += ".";
    }

    // Avoid double articles.
    if (starts_with(desc, "the ") || starts_with(desc, "The ")
        || starts_with(desc, "a ") || starts_with(desc, "A ")
        || starts_with(desc, "an ") || starts_with(desc, "An ")
        || starts_with(desc, "some ") || starts_with(desc, "Some "))
    {
        if (dtype == DESC_THE || dtype == DESC_A)
            dtype = DESC_PLAIN;
    }

    if (dtype == DESC_PLAIN || (!force_article && isupper(desc[0])))
    {
        /* Since we're removing caps, this shouldn't be needed,
           but we'll keep it in case, for now.
        if (dtype == DESC_PLAIN
            || dtype == DESC_THE
            || dtype == DESC_A)
        {
            desc[0] = tolower(desc[0]);
        }*/
        return desc;
    }

    switch (dtype)
    {
    case DESC_THE:
        return "the " + desc;
    case DESC_A:
        return article_a(desc, true);
    case DESC_NONE:
        return "";
    default:
        return desc;
    }
}

static string _base_feature_desc(dungeon_feature_type grid, trap_type trap)
{
    if (feat_is_trap(grid) && trap != NUM_TRAPS)
    {
        switch (trap)
        {
        case TRAP_DART:
            return "dart trap";
        case TRAP_ARROW:
            return "arrow trap";
        case TRAP_NEEDLE:
            return "needle trap";
        case TRAP_BOLT:
            return "bolt trap";
        case TRAP_SPEAR:
            return "spear trap";
        case TRAP_BLADE:
            return "blade trap";
        case TRAP_NET:
            return "net trap";
        case TRAP_GAS:
            return "gas trap";
        case TRAP_ALARM:
            return "alarm trap";
        case TRAP_SHAFT:
            return "shaft";
        case TRAP_TELEPORT:
            return "teleportation trap";
        case TRAP_ZOT:
            return "Zot trap";
        case TRAP_GOLUBRIA:
            return "passage of Golubria";
        case TRAP_PLATE:
            return "pressure plate";
        case TRAP_WEB:
            return "web";
        default:
            die("Error: invalid trap type %d", trap);
            return "undefined trap";
        }
    }

    switch (grid)
    {
    case DNGN_STONE_WALL:
        return "stone wall";
    case DNGN_ROCK_WALL:
        if (player_in_branch(BRANCH_PANDEMONIUM))
            return "wall of the weird stuff which makes up Pandemonium";
        else
            return "rock wall";
    case DNGN_SLIMY_WALL:
        return "slime covered rock wall";
    case DNGN_PERMAROCK_WALL:
        return "unnaturally hard rock wall";
    case DNGN_OPEN_SEA:
        return "the open sea";
    case DNGN_LAVA_SEA:
        return "the endless lava";
    case DNGN_CLOSED_DOOR:
        return "closed door";
    case DNGN_RUNED_DOOR:
        return "runed door";
    case DNGN_METAL_WALL:
        return "metal wall";
    case DNGN_GREEN_CRYSTAL_WALL:
        return "wall of green crystal";
    case DNGN_CLEAR_ROCK_WALL:
        return "translucent rock wall";
    case DNGN_CLEAR_STONE_WALL:
        return "translucent stone wall";
    case DNGN_CLEAR_PERMAROCK_WALL:
        return "translucent unnaturally hard rock wall";
    case DNGN_GRATE:
        return "iron grate";
    case DNGN_TREE:
        return "tree";
    case DNGN_MANGROVE:
        return "mangrove";
    case DNGN_ORCISH_IDOL:
        if (you.species == SP_HILL_ORC)
           return "idol of Beogh";
        else
           return "orcish idol";
    case DNGN_GRANITE_STATUE:
        return "granite statue";
    case DNGN_LAVA:
        return "some lava";
    case DNGN_DEEP_WATER:
        return "some deep water";
    case DNGN_SHALLOW_WATER:
        return "some shallow water";
    case DNGN_UNDISCOVERED_TRAP:
    case DNGN_FLOOR:
        return "floor";
    case DNGN_OPEN_DOOR:
        return "open door";
    case DNGN_ESCAPE_HATCH_DOWN:
        return "escape hatch in the floor";
    case DNGN_ESCAPE_HATCH_UP:
        return "escape hatch in the ceiling";
    case DNGN_STONE_STAIRS_DOWN_I:
    case DNGN_STONE_STAIRS_DOWN_II:
    case DNGN_STONE_STAIRS_DOWN_III:
        return "stone staircase leading down";
    case DNGN_STONE_STAIRS_UP_I:
    case DNGN_STONE_STAIRS_UP_II:
    case DNGN_STONE_STAIRS_UP_III:
        return "stone staircase leading up";
    case DNGN_EXIT_DUNGEON:
        return "staircase leading out of the dungeon";
    case DNGN_ENTER_HELL:
        return "gateway to Hell";
    case DNGN_EXIT_HELL:
        return "gateway back into the Dungeon";
    case DNGN_TELEPORTER:
        return "teleporter";
    case DNGN_TRAP_MECHANICAL:
        return "mechanical trap";
    case DNGN_TRAP_MAGICAL:
        return "magical trap";
    case DNGN_TRAP_NATURAL:
        return "natural trap";
    case DNGN_TRAP_WEB:
        return "web";
    case DNGN_ENTER_SHOP:
        return "shop";
    case DNGN_ABANDONED_SHOP:
        return "abandoned shop";
    case DNGN_ENTER_LABYRINTH:
        return "labyrinth entrance";
    case DNGN_ENTER_DIS:
        return "gateway to the Iron City of Dis";
    case DNGN_ENTER_GEHENNA:
        return "gateway to the ashen valley of Gehenna";
    case DNGN_ENTER_COCYTUS:
        return "gateway to the freezing wastes of Cocytus";
    case DNGN_ENTER_TARTARUS:
        return "gateway to the decaying netherworld of Tartarus";
    case DNGN_ENTER_ABYSS:
        return "one-way gate to the infinite horrors of the Abyss";
    case DNGN_EXIT_ABYSS:
        return "gateway leading out of the Abyss";
    case DNGN_EXIT_THROUGH_ABYSS:
        return "exit through the horrors of the Abyss";
    case DNGN_STONE_ARCH:
        return "empty arch of ancient stone";
    case DNGN_ENTER_PANDEMONIUM:
        return "one-way gate leading to the halls of Pandemonium";
    case DNGN_EXIT_PANDEMONIUM:
        return "gate leading out of Pandemonium";
    case DNGN_TRANSIT_PANDEMONIUM:
        return "gate leading to another region of Pandemonium";
    case DNGN_ENTER_DWARVEN_HALL:
        return "staircase to the Dwarven Hall";
    case DNGN_ENTER_ORCISH_MINES:
        return "staircase to the Orcish Mines";
    case DNGN_ENTER_LAIR:
        return "staircase to the Lair";
    case DNGN_ENTER_SLIME_PITS:
        return "staircase to the Slime Pits";
    case DNGN_ENTER_VAULTS:
        return "staircase to the Vaults";
    case DNGN_ENTER_CRYPT:
        return "staircase to the Crypt";
    case DNGN_ENTER_HALL_OF_BLADES:
        return "staircase to the Hall of Blades";
    case DNGN_ENTER_ZOT:
        return "gate to the Realm of Zot";
    case DNGN_ENTER_TEMPLE:
        return "staircase to the Ecumenical Temple";
    case DNGN_ENTER_SNAKE_PIT:
        return "staircase to the Snake Pit";
    case DNGN_ENTER_ELVEN_HALLS:
        return "staircase to the Elven Halls";
    case DNGN_ENTER_TOMB:
        return "staircase to the Tomb";
    case DNGN_ENTER_SWAMP:
        return "staircase to the Swamp";
    case DNGN_ENTER_SHOALS:
        return "staircase to the Shoals";
    case DNGN_ENTER_SPIDER_NEST:
        return "hole to the Spider Nest";
    case DNGN_ENTER_FOREST:
        return "staircase to the Enchanted Forest";
    case DNGN_ENTER_PORTAL_VAULT:
        // The bazaar description should be set in the bazaar marker; this
        // is the description for a portal of unknown type.
        return "gate leading to a distant place";
    case DNGN_EXIT_PORTAL_VAULT:
        return "gate leading back out of here";
    case DNGN_MALIGN_GATEWAY:
        return "portal to somewhere";
    case DNGN_EXPIRED_PORTAL:
        // should be set whenever used
        return "collapsed entrance";
    case DNGN_RETURN_FROM_DWARVEN_HALL:
    case DNGN_RETURN_FROM_ORCISH_MINES:
    case DNGN_RETURN_FROM_LAIR:
    case DNGN_RETURN_FROM_VAULTS:
    case DNGN_RETURN_FROM_TEMPLE:
    case DNGN_RETURN_FROM_FOREST:
        return "staircase back to the Dungeon";
    case DNGN_RETURN_FROM_SLIME_PITS:
    case DNGN_RETURN_FROM_SNAKE_PIT:
    case DNGN_RETURN_FROM_SWAMP:
    case DNGN_RETURN_FROM_SHOALS:
        return "staircase back to the Lair";
    case DNGN_RETURN_FROM_SPIDER_NEST:
        return "crawl-hole back to the Lair";
    case DNGN_RETURN_FROM_CRYPT:
    case DNGN_RETURN_FROM_HALL_OF_BLADES:
        return "staircase back to the Vaults";
    case DNGN_RETURN_FROM_ELVEN_HALLS:
        return "staircase back to the Mines";
    case DNGN_RETURN_FROM_TOMB:
        return "staircase back to the Crypt";
    case DNGN_RETURN_FROM_ZOT:
        return "gate leading back out of this place";

    // altars
    case DNGN_ALTAR_ZIN:
        return "glowing silver altar of Zin";
    case DNGN_ALTAR_SHINING_ONE:
        return "glowing golden altar of the Shining One";
    case DNGN_ALTAR_KIKUBAAQUDGHA:
        return "ancient bone altar of Kikubaaqudgha";
    case DNGN_ALTAR_YREDELEMNUL:
        return "basalt altar of Yredelemnul";
    case DNGN_ALTAR_XOM:
        return "shimmering altar of Xom";
    case DNGN_ALTAR_VEHUMET:
        return "radiant altar of Vehumet";
    case DNGN_ALTAR_OKAWARU:
        return "iron altar of Okawaru";
    case DNGN_ALTAR_MAKHLEB:
        return "burning altar of Makhleb";
    case DNGN_ALTAR_SIF_MUNA:
        return "deep blue altar of Sif Muna";
    case DNGN_ALTAR_TROG:
        return "bloodstained altar of Trog";
    case DNGN_ALTAR_NEMELEX_XOBEH:
        return "sparkling altar of Nemelex Xobeh";
    case DNGN_ALTAR_ELYVILON:
        return "white marble altar of Elyvilon";
    case DNGN_ALTAR_LUGONU:
        return "corrupted altar of Lugonu";
    case DNGN_ALTAR_BEOGH:
        return "roughly hewn altar of Beogh";
    case DNGN_ALTAR_JIYVA:
        return "viscous altar of Jiyva";
    case DNGN_ALTAR_FEDHAS:
        return "blossoming altar of Fedhas";
    case DNGN_ALTAR_CHEIBRIADOS:
        return "snail-covered altar of Cheibriados";
    case DNGN_ALTAR_ASHENZARI:
        return "shattered altar of Ashenzari";

    case DNGN_FOUNTAIN_BLUE:
        return "fountain of clear blue water";
    case DNGN_FOUNTAIN_SPARKLING:
        return "fountain of sparkling water";
    case DNGN_FOUNTAIN_BLOOD:
        return "fountain of blood";
    case DNGN_DRY_FOUNTAIN_BLUE:
    case DNGN_DRY_FOUNTAIN_SPARKLING:
    case DNGN_DRY_FOUNTAIN_BLOOD:
    case DNGN_PERMADRY_FOUNTAIN:
        return "dry fountain";
    case DNGN_EXPLORE_HORIZON:
        return "explore horizon";
    case DNGN_UNKNOWN_ALTAR:
        return "detected altar";
    case DNGN_UNKNOWN_PORTAL:
        return "detected shop or portal";
    default:
        return "";
    }
}

string feature_description(dungeon_feature_type grid, trap_type trap,
                           const string & cover_desc,
                           description_level_type dtype,
                           bool add_stop, bool base_desc)
{
    string desc = _base_feature_desc(grid, trap);
    desc += cover_desc;

    return thing_do_grammar(dtype, add_stop, feat_is_trap(grid), desc);
}

string raw_feature_description(const coord_def &where)
{
    dungeon_feature_type feat = grd(where);

    int mapi = env.level_map_ids(where);
    if (mapi != INVALID_MAP_INDEX)
    {
        const vault_placement *v = env.level_vaults[mapi];
        map<dungeon_feature_type, string>::const_iterator it =
            v->map.feat_renames.find(feat);
        if (it != v->map.feat_renames.end())
            return it->second;
    }

    return _base_feature_desc(feat, get_trap_type(where));
}

#ifndef DEBUG_DIAGNOSTICS
// Is a feature interesting enough to 'v'iew it, even if a player normally
// doesn't care about descriptions, i.e. does the description hold important
// information? (Yes, this is entirely subjective. --jpeg)
static bool _interesting_feature(dungeon_feature_type feat)
{
    return (get_feature_def(feat).flags & FFT_EXAMINE_HINT);
}
#endif

string feature_description_at(const coord_def& where, bool covering,
                              description_level_type dtype, bool add_stop,
                              bool base_desc)
{
    string marker_desc = env.markers.property_at(where, MAT_ANY,
                                                 "feature_description");

    string covering_description = "";

    if (covering)
    {
        if (is_bloodcovered(where))
            covering_description = ", spattered with blood";
        else if (glowing_mold(where))
            covering_description = ", covered with glowing mold";
        else if (is_moldy(where))
            covering_description = ", covered with mold";
    }

    if (!marker_desc.empty())
    {
        marker_desc += covering_description;

        return thing_do_grammar(dtype, add_stop, false, marker_desc);
    }

    dungeon_feature_type grid = grd(where);

    if (grid == DNGN_OPEN_DOOR || feat_is_closed_door(grid))
    {
        const string door_desc_prefix =
            env.markers.property_at(where, MAT_ANY,
                                    "door_description_prefix");
        const string door_desc_suffix =
            env.markers.property_at(where, MAT_ANY,
                                    "door_description_suffix");
        const string door_desc_noun =
            env.markers.property_at(where, MAT_ANY,
                                    "door_description_noun");
        const string door_desc_adj  =
            env.markers.property_at(where, MAT_ANY,
                                    "door_description_adjective");
        const string door_desc_veto =
            env.markers.property_at(where, MAT_ANY,
                                    "door_description_veto");

        set<coord_def> all_door;
        find_connected_identical(where, grd(where), all_door);
        const char *adj, *noun;
        get_door_description(all_door.size(), &adj, &noun);

        string desc;
        if (!door_desc_adj.empty())
            desc += door_desc_adj;
        else
            desc += adj;

        if (door_desc_veto.empty() || door_desc_veto != "veto")
        {
            if (grid == DNGN_OPEN_DOOR)
                desc += "open ";
            else if (grid == DNGN_RUNED_DOOR)
                desc += "runed ";
            else
                desc += "closed ";
        }

        desc += door_desc_prefix;

        if (!door_desc_noun.empty())
            desc += door_desc_noun;
        else
            desc += noun;

        desc += door_desc_suffix;

        desc += covering_description;

        return thing_do_grammar(dtype, add_stop, false, desc);
    }

    switch (grid)
    {
    case DNGN_TRAP_MECHANICAL:
    case DNGN_TRAP_MAGICAL:
    case DNGN_TRAP_NATURAL:
    case DNGN_TRAP_WEB:
        return feature_description(grid, get_trap_type(where),
                                   covering_description, dtype,
                                   add_stop, base_desc);
    case DNGN_ABANDONED_SHOP:
        return thing_do_grammar(dtype, add_stop, false, "an abandoned shop");

    case DNGN_ENTER_SHOP:
        return shop_name(where, add_stop);

    case DNGN_ENTER_PORTAL_VAULT:
        // Should have been handled at the top of the function.
        return thing_do_grammar(
                   dtype, add_stop, false,
                   "UNAMED PORTAL VAULT ENTRY");
    default:
        return thing_do_grammar(dtype, add_stop, feat_is_trap(grid),
                   raw_feature_description(where) + covering_description);
    }
}

static string _describe_monster_weapon(const monster_info& mi, bool ident)
{
    string desc = "";
    string name1, name2;
    const item_def *weap = mi.inv[MSLOT_WEAPON].get();
    const item_def *alt  = mi.inv[MSLOT_ALT_WEAPON].get();

    if (weap && (!ident || item_type_known(*weap)))
    {
        name1 = weap->name(DESC_A, false, false, true,
                           false, ISFLAG_KNOW_CURSE);
    }
    if (alt && (!ident || item_type_known(*alt)) && mi.wields_two_weapons())
    {
        name2 = alt->name(DESC_A, false, false, true,
                          false, ISFLAG_KNOW_CURSE);
    }

    if (name1.empty() && !name2.empty())
        name1.swap(name2);

    if (name1 == name2 && weap && !name1.empty())
    {
        item_def dup = *weap;
        ++dup.quantity;
        name1 = dup.name(DESC_A, false, false, true, true,
                         ISFLAG_KNOW_CURSE);
        name2.clear();
    }

    if (name1.empty())
        return desc;

    desc += " wielding ";
    desc += name1;

    if (!name2.empty())
    {
        desc += " and ";
        desc += name2;
    }

    return desc;
}

#ifdef DEBUG_DIAGNOSTICS
static string _stair_destination_description(const coord_def &pos)
{
    if (LevelInfo *linf = travel_cache.find_level_info(level_id::current()))
    {
        const stair_info *si = linf->get_stair(pos);
        if (si)
            return (" " + si->describe());
        else if (feat_is_stair(grd(pos)))
            return " (unknown stair)";
    }
    return "";
}
#endif

static string _mon_enchantments_string(const monster_info& mi)
{
    const vector<string> enchant_descriptors = mi.attributes();

    if (!enchant_descriptors.empty())
    {
        return string(mi.pronoun(PRONOUN_SUBJECTIVE))
            + " is "
            + comma_separated_line(enchant_descriptors.begin(),
                                   enchant_descriptors.end())
            + ".";
    }
    else
        return "";
}

static vector<string> _get_monster_behaviour_vector(const monster_info& mi)
{
    vector<string> descs;

    if (mi.is(MB_SLEEPING) || mi.is(MB_DORMANT))
        descs.push_back(mi.is(MB_CONFUSED) ? "sleepwalking" : "resting");
    else if (mi.is(MB_FLEEING))
        descs.push_back("retreating");
    else if (mi.attitude == ATT_HOSTILE && (mi.is(MB_UNAWARE) || mi.is(MB_WANDERING)))
        descs.push_back("hasn't noticed you");

    return descs;
}

// FIXME: this duplicates _get_monster_desc(). Unite them.
static vector<string> _get_monster_desc_vector(const monster_info& mi)
{
    vector<string> descs;

    if (mi.is(MB_CLINGING))
        descs.push_back("clinging");

    if (mi.is(MB_MESMERIZING))
        descs.push_back("mesmerising");

    _append_container(descs, _get_monster_behaviour_vector(mi));

    if (mi.attitude == ATT_FRIENDLY)
        descs.push_back("friendly");
    else if (mi.attitude == ATT_GOOD_NEUTRAL)
        descs.push_back("peaceful");
    else if (mi.attitude != ATT_HOSTILE) // don't differentiate between permanent or not
        descs.push_back("indifferent");

    if (mi.is(MB_SUMMONED))
        descs.push_back("summoned");

    if (mi.is(MB_PERM_SUMMON))
        descs.push_back("durably summoned");

    if (mi.is(MB_HALOED))
        descs.push_back("haloed");

    if (mi.is(MB_UMBRAED))
        descs.push_back("umbra");

    if (mi.is(MB_SUPPRESSED))
        descs.push_back("suppressed");

    if (mi.is(MB_POSSESSABLE))
        descs.push_back("possessable"); // FIXME: better adjective
    else if (mi.is(MB_ENSLAVED))
        descs.push_back("disembodied soul");

    if (mi.is(MB_MIRROR_DAMAGE))
        descs.push_back("reflecting injuries");

    if (mi.is(MB_INNER_FLAME))
        descs.push_back("inner flame");

    if (mi.fire_blocker)
    {
        descs.push_back("fire blocked by " // FIXME, renamed features
                        + feature_description(mi.fire_blocker, NUM_TRAPS, "",
                                              DESC_A, false));
    }

    return descs;
}

// Returns the description string for a given monster, including attitude
// and enchantments but not equipment or wounds.
static string _get_monster_desc(const monster_info& mi)
{
    string text    = "";
    string pronoun = mi.pronoun(PRONOUN_SUBJECTIVE);

    if (mi.is(MB_CLINGING))
        text += pronoun + " is clinging to the wall.\n";

    if (mi.is(MB_MESMERIZING))
        text += "You are mesmerised by her song.\n";

    if (mi.is(MB_SLEEPING) || mi.is(MB_DORMANT))
    {
        text += pronoun + " appears to be "
                + (mi.is(MB_CONFUSED) ? "sleepwalking"
                        : "resting")
                          + ".\n";
    }
    // Applies to both friendlies and hostiles
    else if (mi.is(MB_FLEEING))
        text += pronoun + " is retreating.\n";
    // hostile with target != you
    else if (mi.attitude == ATT_HOSTILE && (mi.is(MB_UNAWARE) || mi.is(MB_WANDERING)))
        text += pronoun + " doesn't appear to have noticed you.\n";

    if (mi.attitude == ATT_FRIENDLY)
        text += pronoun + " is friendly.\n";
    else if (mi.attitude == ATT_GOOD_NEUTRAL)
        text += pronoun + " seems to be peaceful towards you.\n";
    else if (mi.attitude != ATT_HOSTILE) // don't differentiate between permanent or not
        text += pronoun + " is indifferent to you.\n";

    if (mi.is(MB_SUMMONED))
        text += pronoun + " has been summoned.\n";

    if (mi.is(MB_PERM_SUMMON))
        text += pronoun + " has been summoned but will not time out.\n";

    if (mi.is(MB_HALOED))
        text += pronoun + " is illuminated by a divine halo.\n";

    if (mi.is(MB_UMBRAED))
        text += pronoun + " is wreathed by an unholy umbra.\n";

    if (mi.is(MB_SUPPRESSED))
        text += pronoun + " exudes an aura of magical suppression.\n";

    if (mi.intel() <= I_PLANT)
        text += pronoun + " is mindless.\n";

    if (mi.is(MB_CHAOTIC))
        text += pronoun + " is chaotic.\n";

    if (mi.is(MB_POSSESSABLE))
    {
        text += string(mi.pronoun(PRONOUN_POSSESSIVE))
                + " soul is ripe for the taking.\n";
    }
    else if (mi.is(MB_ENSLAVED))
        text += pronoun + " is a disembodied soul.\n";

    if (mi.is(MB_MIRROR_DAMAGE))
        text += pronoun + " is reflecting injuries back at attackers.\n";

    if (mi.is(MB_INNER_FLAME))
        text += pronoun + " is filled with an inner flame.\n";

    if (mi.fire_blocker)
    {
        text += string("Your line of fire to ") + mi.pronoun(PRONOUN_OBJECTIVE)
              + " is blocked by " // FIXME: renamed features
              + feature_description(mi.fire_blocker, NUM_TRAPS, "",
                                    DESC_A)
              + "\n";
    }

    text += _mon_enchantments_string(mi);
    if (text[text.size() -1] == '\n')
        text = text.substr(0, text.size() - 1);
    return text;
}

static void _describe_monster(const monster_info& mi)
{
    // First print type and equipment.
    string text = get_monster_equipment_desc(mi) + ".";
    const string wounds_desc = mi.wounds_description_sentence();
    if (!wounds_desc.empty())
        text += " " + wounds_desc;
    const string constriction_desc = mi.constriction_description();
    if (!constriction_desc.empty())
        text += " " + constriction_desc;
    mpr(text, MSGCH_EXAMINE);

    // Print the rest of the description.
    text = _get_monster_desc(mi);
    if (!text.empty())
        mpr(text, MSGCH_EXAMINE);
}

// This method is called in two cases:
// a) Monsters coming into view: "An ogre comes into view. It is wielding ..."
// b) Monster description via 'x': "An ogre, wielding a club, and wearing ..."
string get_monster_equipment_desc(const monster_info& mi,
                                  mons_equip_desc_level_type level,
                                  description_level_type mondtype,
                                  bool print_attitude)
{
    string desc = "";
    if (mondtype != DESC_NONE)
    {
        if (print_attitude && mons_is_pghost(mi.type))
            desc = get_ghost_description(mi);
        else
            desc = mi.full_name(mondtype);

        if (print_attitude)
        {
            string str = "";
            if (mi.is(MB_CHARMED))
                str = "charmed";
            else if (mi.attitude == ATT_FRIENDLY)
                str = "friendly";
            else if (mi.attitude == ATT_GOOD_NEUTRAL)
                str = "peaceful";
            else if (mi.attitude != ATT_HOSTILE)
                str = "neutral";

            if (mi.is(MB_SUMMONED))
            {
                if (!str.empty())
                    str += ", ";
                str += "summoned";
            }

            if (mi.is(MB_PERM_SUMMON))
            {
                if (!str.empty())
                    str += ", ";
                str += "durably summoned";
            }

            if (mi.type == MONS_DANCING_WEAPON
                || mi.type == MONS_PANDEMONIUM_LORD
                || mi.type == MONS_PLAYER_GHOST)
            {
                if (!str.empty())
                    str += " ";

                if (mi.type == MONS_DANCING_WEAPON)
                    str += "dancing weapon";
                else if (mi.type == MONS_PANDEMONIUM_LORD)
                    str += "pandemonium lord";
                else if (mi.type == MONS_PLAYER_GHOST)
                    str += "ghost";
                else if (mi.type == MONS_PLAYER_ILLUSION)
                    str += "illusion";
            }
            if (!str.empty())
                desc += " (" + str + ")";
        }
    }

    string weap = "";

    // We don't report rakshasa equipment in order not to give away the
    // true rakshasa when it summons. But Mara is fine, because his weapons
    // and armour are cloned with him.

    if (mi.type != MONS_DANCING_WEAPON)
        weap = _describe_monster_weapon(mi, level == DESC_IDENTIFIED);
    else if (level == DESC_IDENTIFIED)
        return " " + mi.full_name(DESC_A);

    if (!weap.empty())
    {
        if (level == DESC_FULL)
            desc += ",";
        desc += weap;
    }

    // Print the rest of the equipment only for full descriptions.
    if (level != DESC_WEAPON)
    {
        item_def* mon_arm = mi.inv[MSLOT_ARMOUR].get();
        item_def* mon_shd = mi.inv[MSLOT_SHIELD].get();
        item_def* mon_qvr = mi.inv[MSLOT_MISSILE].get();
        item_def* mon_alt = mi.inv[MSLOT_ALT_WEAPON].get();
        item_def* mon_wnd = mi.inv[MSLOT_WAND].get();
        item_def* mon_rng = mi.inv[MSLOT_JEWELLERY].get();

#define no_warn(x) (!item_type_known(*x) || !item_is_branded(*x))
        // For Ashenzari warnings, we only care about ided and branded stuff.
        if (level == DESC_IDENTIFIED)
        {
            if (mon_arm && no_warn(mon_arm))
                mon_arm = 0;
            if (mon_shd && no_warn(mon_shd))
                mon_shd = 0;
            if (mon_qvr && no_warn(mon_qvr))
                mon_qvr = 0;
            if (mon_rng && no_warn(mon_rng))
                mon_rng = 0;
            if (mon_alt && (!item_type_known(*mon_alt)
                            || mon_alt->base_type == OBJ_WANDS
                               && !is_offensive_wand(*mon_alt)))
            {
                mon_alt = 0;
            }
        }

        // _describe_monster_weapon already took care of this
        if (mi.wields_two_weapons())
            mon_alt = 0;

        const bool mon_has_wand = mi.props.exists("wand_known") && mon_wnd;
        const bool mon_carry = mon_alt || mon_has_wand;

        bool found_sth    = !weap.empty();

        if (mon_arm)
        {
            if (found_sth)
            {
                desc += (!mon_shd && !mon_rng && !mon_qvr && !mon_carry)
                        ? " and" : ",";
            }
            else
                found_sth = true;

            desc += " wearing ";
            desc += mon_arm->name(DESC_A);
        }

        if (mon_shd)
        {
            if (found_sth)
                desc += (!mon_rng && !mon_qvr && !mon_carry) ? " and" : ",";
            else
                found_sth = true;

            desc += " wearing ";
            desc += mon_shd->name(DESC_A);
        }

        if (mon_rng)
        {
            if (found_sth)
                desc += (!mon_qvr && !mon_carry) ? " and" : ",";
            else
                found_sth = true;

            desc += " wearing ";
            desc += mon_rng->name(DESC_A);
        }

        if (mon_qvr)
        {
            if (found_sth)
                desc += !mon_carry ? " and" : ",";
            else
                found_sth = true;

            desc += " quivering ";
            desc += mon_qvr->name(DESC_A);
        }

        if (mon_carry)
        {
            if (found_sth)
                desc += " and";

            desc += " carrying ";

            if (mon_alt)
            {
                desc += mon_alt->name(DESC_A);
                if (mon_has_wand)
                    desc += " and ";
            }

            if (mon_has_wand)
            {
                if (mi.props["wand_known"])
                    desc += mon_wnd->name(DESC_A);
                else
                    desc += "a wand";
            }
        }
    }

    return desc;
}

static bool _print_cloud_desc(const coord_def where)
{
    vector<string> areas;
    if (is_sanctuary(where))
        areas.push_back("lies inside a sanctuary");
    if (silenced(where))
        areas.push_back("is shrouded in silence");
    if (haloed(where) && !umbraed(where))
        areas.push_back("is lit by a halo");
    if (umbraed(where) && !haloed(where))
        areas.push_back("is wreathed by an umbra");
    if (suppressed(where))
        areas.push_back("thrums with a field of magical suppression");
    if (liquefied(where))
        areas.push_back("is liquefied");
    if (orb_haloed(where) || quad_haloed(where))
        areas.push_back("is covered in magical glow");
    if (!areas.empty())
    {
        mprf("This square %s.",
             comma_separated_line(areas.begin(), areas.end()).c_str());
    }

    if (env.cgrid(where) == EMPTY_CLOUD)
        return false;

    mprf(MSGCH_EXAMINE, "There is a cloud of %s here.",
         cloud_name_at_index(env.cgrid(where)).c_str());
    return true;
}

static bool _print_item_desc(const coord_def where)
{
    int targ_item = you.visible_igrd(where);

    if (targ_item == NON_ITEM)
        return false;

    string name = get_menu_colour_prefix_tags(mitm[targ_item], DESC_A);
    mprf(MSGCH_FLOOR_ITEMS, "You see %s here.", name.c_str());

    if (mitm[ targ_item ].link != NON_ITEM)
        mpr("There is something else lying underneath.", MSGCH_FLOOR_ITEMS);

    return true;
}

#ifdef DEBUG_DIAGNOSTICS
static void _debug_describe_feature_at(const coord_def &where)
{
    const string feature_desc = feature_description_at(where, true);
    string marker;
    if (map_marker *mark = env.markers.find(where, MAT_ANY))
    {
        string desc = mark->debug_describe();
        if (desc.empty())
            desc = "?";
        marker = " (" + desc + ")";
    }
    const string traveldest = _stair_destination_description(where);
    string height_desc;
    if (env.heightmap.get())
        height_desc = make_stringf(" (height: %d)", (*env.heightmap)(where));
    const dungeon_feature_type feat = grd(where);

    string vault;
    const int map_index = env.level_map_ids(where);
    if (map_index != INVALID_MAP_INDEX)
    {
        const vault_placement &vp(*env.level_vaults[map_index]);
        const coord_def br = vp.pos + vp.size - 1;
        vault = make_stringf(" [Vault: %s (%d,%d)-(%d,%d) (%dx%d)]",
                             vp.map.name.c_str(),
                             vp.pos.x, vp.pos.y,
                             br.x, br.y,
                             vp.size.x, vp.size.y);
    }

    dprf("(%d,%d): %s - %s (%d/%s)%s%s%s%s map: %x",
         where.x, where.y,
         stringize_glyph(get_cell_glyph(where).ch).c_str(),
         feature_desc.c_str(),
         feat,
         dungeon_feature_name(feat),
         marker.c_str(),
         traveldest.c_str(),
         height_desc.c_str(),
         vault.c_str(),
         env.map_knowledge(where).flags);
}
#endif

// Describe a cell, guaranteed to be in view.
static void _describe_cell(const coord_def& where, bool in_range)
{
#ifndef DEBUG_DIAGNOSTICS
    bool monster_described = false;
#endif

    if (where == you.pos() && !crawl_state.arena_suspended)
        mpr("You.", MSGCH_EXAMINE_FILTER);

    if (const monster* mon = monster_at(where))
    {
#ifdef DEBUG_DIAGNOSTICS
        if (!mon->visible_to(&you))
        {
            mprf(MSGCH_DIAGNOSTICS, "There is a non-visible %smonster here.",
                 _mon_exposed_in_water(mon) ? "exposed by water " :
                 _mon_exposed_in_cloud(mon) ? "exposed by cloud " : "");
        }
#else
        if (!mon->visible_to(&you))
        {
            if (_mon_exposed_in_water(mon))
            {
                mpr("There is a strange disturbance in the water here.",
                    MSGCH_EXAMINE_FILTER);
            }
            else if (_mon_exposed_in_cloud(mon))
            {
                mpr("There is a strange disturbance in the cloud here.",
                    MSGCH_EXAMINE_FILTER);
            }

            goto look_clouds;
        }
#endif

        monster_info mi(mon);
        _describe_monster(mi);

        if (!in_range)
        {
            mprf(MSGCH_EXAMINE_FILTER, "%s is out of range.",
                 mon->pronoun(PRONOUN_SUBJECTIVE).c_str());
        }
#ifndef DEBUG_DIAGNOSTICS
        monster_described = true;
#endif

#if defined(DEBUG_DIAGNOSTICS) && defined(WIZARD)
        debug_stethoscope(mgrd(where));
#endif
        if (crawl_state.game_is_hints() && hints_monster_interesting(mon))
        {
            string msg;
#ifdef USE_TILE_LOCAL
            msg = "(<w>Right-click</w> for more information.)";
#else
            msg = "(Press <w>v</w> for more information.)";
#endif
            mpr(msg);
        }
    }

#ifdef DEBUG_DIAGNOSTICS
    _print_cloud_desc(where);
    _print_item_desc(where);
    _debug_describe_feature_at(where);
#else
  // removing warning
  look_clouds:

    bool cloud_described = _print_cloud_desc(where);
    bool item_described = _print_item_desc(where);

    string feature_desc = feature_description_at(where, true);
    const bool bloody = is_bloodcovered(where);
    if (crawl_state.game_is_hints() && hints_pos_interesting(where.x, where.y))
    {
#ifdef USE_TILE_LOCAL
        feature_desc += " (<w>Right-click</w> for more information.)";
#else
        feature_desc += " (Press <w>v</w> for more information.)";
#endif
        mpr(feature_desc);
    }
    else
    {
        dungeon_feature_type feat = grd(where);

        if (_interesting_feature(feat))
        {
#ifdef USE_TILE_LOCAL
            feature_desc += " (Right-click for more information.)";
#else
            feature_desc += " (Press 'v' for more information.)";
#endif
        }

        // Suppress "Floor." if there's something on that square that we've
        // already described.
        if (feat == DNGN_FLOOR && !bloody
            && (monster_described || item_described || cloud_described))
        {
            return;
        }

        msg_channel_type channel = MSGCH_EXAMINE;
        if (feat == DNGN_FLOOR || feat_is_water(feat))
            channel = MSGCH_EXAMINE_FILTER;

        mpr(feature_desc.c_str(), channel);
    }
#endif
}

///////////////////////////////////////////////////////////////////////////
// targetting_behaviour

targetting_behaviour::targetting_behaviour(bool look_around)
    : just_looking(look_around), compass(false)
{
}

targetting_behaviour::~targetting_behaviour()
{
}

int targetting_behaviour::get_key()
{
    if (!crawl_state.is_replaying_keys())
        flush_input_buffer(FLUSH_BEFORE_COMMAND);

    flush_prev_message();
    msgwin_got_input();
    return unmangle_direction_keys(getchm(KMC_TARGETTING), KMC_TARGETTING,
                                   false, false);
}

command_type targetting_behaviour::get_command(int key)
{
    if (key == -1)
        key = get_key();

    command_type cmd = key_to_command(key, KMC_TARGETTING);
    if (cmd >= CMD_MIN_TARGET && cmd < CMD_TARGET_CYCLE_TARGET_MODE)
        return cmd;

#ifndef USE_TILE_LOCAL
    // Overrides the movement keys while mlist_targetting is active.
    if (crawl_state.mlist_targetting && isalower(key))
        return static_cast<command_type>(CMD_TARGET_CYCLE_MLIST + (key - 'a'));
#endif

    // XXX: hack
    if (cmd == CMD_TARGET_SELECT && key == ' ' && just_looking)
        cmd = CMD_TARGET_CANCEL;

    return cmd;
}

vector<string> targetting_behaviour::get_monster_desc(const monster_info& mi)
{
    vector<string> descs;
    if (get_desc_func)
        _append_container(descs, (*get_desc_func)(mi));
    return descs;
}<|MERGE_RESOLUTION|>--- conflicted
+++ resolved
@@ -2763,17 +2763,7 @@
     if (!env.map_knowledge(where).seen())
         return;
 
-<<<<<<< HEAD
-    std::string desc = feature_description_at(where);
-=======
-    string desc;
-
-    dungeon_feature_type feat = env.map_knowledge(where).feat();
-    if (feat == DNGN_SECRET_DOOR)
-        desc = feature_description(grid_secret_door_appearance(where));
-    else
-        desc = feature_description_at(where);
->>>>>>> 35613e09
+    string desc = feature_description_at(where);
 
     if (!desc.empty())
         mprf(MSGCH_EXAMINE_FILTER, "[%s]", desc.c_str());
