/**
 * @file
 * @brief Monsters doing stuff (monsters acting).
**/

#include "AppHdr.h"
#include "mon-act.h"

#include "areas.h"
#include "arena.h"
#include "artefact.h"
#include "attitude-change.h"
#include "beam.h"
#include "cloud.h"
#include "coordit.h"
#include "dbg-scan.h"
#include "delay.h"
#include "directn.h"
#include "dungeon.h"
#include "effects.h"
#include "env.h"
#include "food.h"
#include "fprop.h"
#include "fight.h"
#include "fineff.h"
#include "godpassive.h"
#include "godprayer.h"
#include "itemname.h"
#include "itemprop.h"
#include "items.h"
#include "item_use.h"
#include "libutil.h"
#include "map_knowledge.h"
#include "mapmark.h"
#include "message.h"
#include "misc.h"
#include "mon-abil.h"
#include "mon-behv.h"
#include "mon-cast.h"
#include "mon-death.h"
#include "mon-iter.h"
#include "mon-place.h"
#include "mon-project.h"
#include "mgen_data.h"
#include "coord.h"
#include "mon-stuff.h"
#include "mon-util.h"
#include "mutation.h"
#include "notes.h"
#include "player.h"
#include "random.h"
#include "religion.h"
#include "shopping.h" // for item values
#include "spl-book.h"
#include "spl-util.h"
#include "state.h"
#include "stuff.h"
#include "terrain.h"
#include "traps.h"
#include "hints.h"
#include "view.h"
#include "shout.h"
#include "viewchar.h"

static bool _handle_pickup(monster* mons);
static void _mons_in_cloud(monster* mons);
static bool _is_trap_safe(const monster* mons, const coord_def& where,
                          bool just_check = false);
static bool _monster_move(monster* mons);
static spell_type _map_wand_to_mspell(int wand_type);
static void _shedu_movement_clamp (monster* mons);

// [dshaligram] Doesn't need to be extern.
static coord_def mmov;

static const coord_def mon_compass[8] = {
    coord_def(-1,-1), coord_def(0,-1), coord_def(1,-1), coord_def(1,0),
    coord_def(1, 1), coord_def(0, 1), coord_def(-1,1), coord_def(-1,0)
};

static int _compass_idx(const coord_def& mov)
{
    for (int i = 0; i < 8; i++)
        if (mon_compass[i] == mov)
            return (i);
    return (-1);
}

// A probably needless optimization: convert the C string "just seen" to
// a C++ string just once, instead of twice every time a monster moves.
static const std::string _just_seen("just seen");

static bool immobile_monster[MAX_MONSTERS];

static inline bool _mons_natural_regen_roll(monster* mons)
{
    const int regen_rate = mons_natural_regen_rate(mons);
    return (x_chance_in_y(regen_rate, 25));
}

// Do natural regeneration for monster.
static void _monster_regenerate(monster* mons)
{
    if (mons->has_ench(ENCH_SICK) ||
        (!mons_can_regenerate(mons) && !(mons->has_ench(ENCH_REGENERATION))))
    {
        return;
    }

    // Non-land creatures out of their element cannot regenerate.
    if (mons_primary_habitat(mons) != HT_LAND
        && !monster_habitable_grid(mons, grd(mons->pos())))
    {
        return;
    }

    if (monster_descriptor(mons->type, MDSC_REGENERATES)
        || (mons->type == MONS_FIRE_ELEMENTAL
            && (grd(mons->pos()) == DNGN_LAVA
                || cloud_type_at(mons->pos()) == CLOUD_FIRE))

        || (mons->type == MONS_WATER_ELEMENTAL
            && feat_is_watery(grd(mons->pos())))

        || (mons->type == MONS_AIR_ELEMENTAL
            && env.cgrid(mons->pos()) == EMPTY_CLOUD
            && one_chance_in(3))

        || mons->has_ench(ENCH_REGENERATION)

        || mons->has_ench(ENCH_WITHDRAWN)

        || _mons_natural_regen_roll(mons))
    {
        mons->heal(1);
    }
}

static bool _swap_monsters(monster* mover, monster* moved)
{
    // Can't swap with a stationary monster.
    // Although nominally stationary kraken tentacles can be swapped
    // with the main body.
    if (mons_is_stationary(moved)
        && moved->type != MONS_KRAKEN_TENTACLE)
        return (false);

    // Swapping is a purposeful action.
    if (mover->confused())
        return (false);

    // Right now just happens in sanctuary.
    if (!is_sanctuary(mover->pos()) || !is_sanctuary(moved->pos()))
        return (false);

    // A friendly or good-neutral monster moving past a fleeing hostile
    // or neutral monster, or vice versa.
    if (mover->wont_attack() == moved->wont_attack()
        || mons_is_fleeing(mover) == mons_is_fleeing(moved))
    {
        return (false);
    }

    // Don't swap places if the player explicitly ordered their pet to
    // attack monsters.
    if ((mover->friendly() || moved->friendly())
        && you.pet_target != MHITYOU && you.pet_target != MHITNOT)
    {
        return (false);
    }

    if (!mover->can_pass_through(moved->pos())
        || !moved->can_pass_through(mover->pos()))
    {
        return (false);
    }

    if (!monster_habitable_grid(mover, grd(moved->pos()))
        || !monster_habitable_grid(moved, grd(mover->pos())))
    {
        return (false);
    }

    // Okay, we can do the swap.
    const coord_def mover_pos = mover->pos();
    const coord_def moved_pos = moved->pos();

    mover->set_position(moved_pos);
    moved->set_position(mover_pos);

    mover->check_clinging(true);
    moved->check_clinging(false);

    mgrd(mover->pos()) = mover->mindex();
    mgrd(moved->pos()) = moved->mindex();

    if (you.can_see(mover) && you.can_see(moved))
    {
        mprf("%s and %s swap places.", mover->name(DESC_THE).c_str(),
             moved->name(DESC_THE).c_str());
    }

    return (true);
}

static bool _do_mon_spell(monster* mons, bolt &beem)
{
    // Shapeshifters don't get spells.
    if (!mons->is_shapeshifter() || !mons->is_actual_spellcaster())
    {
        if (handle_mon_spell(mons, beem))
        {
            mmov.reset();
            return (true);
        }
    }

    return (false);
}

static void _swim_or_move_energy(monster* mon, bool diag = false)
{
    const dungeon_feature_type feat = grd(mon->pos());

    // FIXME: Replace check with mons_is_swimming()?
    mon->lose_energy((feat >= DNGN_LAVA && feat <= DNGN_SHALLOW_WATER
                      && mon->ground_level()) ? EUT_SWIM : EUT_MOVE,
                      diag ? 10 : 1, diag ? 14 : 1);
}

// Check up to eight grids in the given direction for whether there's a
// monster of the same alignment as the given monster that happens to
// have a ranged attack. If this is true for the first monster encountered,
// returns true. Otherwise returns false.
static bool _ranged_allied_monster_in_dir(monster* mon, coord_def p)
{
    coord_def pos = mon->pos();

    for (int i = 1; i <= LOS_RADIUS; i++)
    {
        pos += p;
        if (!in_bounds(pos))
            break;

        const monster* ally = monster_at(pos);
        if (ally == NULL)
            continue;

        if (mons_aligned(mon, ally))
        {
            // Hostile monsters of normal intelligence only move aside for
            // monsters of the same type.
            if (mons_intel(mon) <= I_NORMAL && !mon->wont_attack()
                && mons_genus(mon->type) != mons_genus(ally->type))
            {
                return (false);
            }

            if (mons_has_ranged_attack(ally)
                || mons_has_ranged_spell(ally, true))
            {
                return (true);
            }
        }
        break;
    }
    return (false);
}

// Check whether there's a monster of the same type and alignment adjacent
// to the given monster in at least one of three given directions (relative to
// the monster position).
static bool _allied_monster_at(monster* mon, coord_def a, coord_def b,
                               coord_def c)
{
    std::vector<coord_def> pos;
    pos.push_back(mon->pos() + a);
    pos.push_back(mon->pos() + b);
    pos.push_back(mon->pos() + c);

    for (unsigned int i = 0; i < pos.size(); i++)
    {
        if (!in_bounds(pos[i]))
            continue;

        const monster* ally = monster_at(pos[i]);
        if (ally == NULL)
            continue;

        if (mons_is_stationary(ally))
            continue;

        // Hostile monsters of normal intelligence only move aside for
        // monsters of the same genus.
        if (mons_intel(mon) <= I_NORMAL && !mon->wont_attack()
            && mons_genus(mon->type) != mons_genus(ally->type))
        {
            continue;
        }

        if (mons_aligned(mon, ally))
            return (true);
    }

    return (false);
}

// Altars as well as branch entrances are considered interesting for
// some monster types.
static bool _mon_on_interesting_grid(monster* mon)
{
    // Patrolling shouldn't happen all the time.
    if (one_chance_in(4))
        return (false);

    const dungeon_feature_type feat = grd(mon->pos());

    switch (feat)
    {
    // Holy beings will tend to patrol around altars to the good gods.
    case DNGN_ALTAR_ELYVILON:
        if (!one_chance_in(3))
            return (false);
        // else fall through
    case DNGN_ALTAR_ZIN:
    case DNGN_ALTAR_SHINING_ONE:
        return (mon->is_holy());

    // Orcs will tend to patrol around altars to Beogh, and guard the
    // stairway from and to the Orcish Mines.
    case DNGN_ALTAR_BEOGH:
    case DNGN_ENTER_ORCISH_MINES:
    case DNGN_RETURN_FROM_ORCISH_MINES:
        return (mons_is_native_in_branch(mon, BRANCH_ORCISH_MINES));

    // Same for elves and the Elven Halls.
    case DNGN_ENTER_ELVEN_HALLS:
    case DNGN_RETURN_FROM_ELVEN_HALLS:
        return (mons_is_native_in_branch(mon, BRANCH_ELVEN_HALLS));

    // Same for dwarves and the Dwarven Hall.
    case DNGN_ENTER_DWARVEN_HALL:
    case DNGN_RETURN_FROM_DWARVEN_HALL:
        return (mons_is_native_in_branch(mon, BRANCH_DWARVEN_HALL));

    // Killer bees always return to their hive.
    case DNGN_ENTER_HIVE:
        return (mons_is_native_in_branch(mon, BRANCH_HIVE));

    default:
        return (false);
    }
}

// If a hostile monster finds itself on a grid of an "interesting" feature,
// while unoccupied, it will remain in that area, and try to return to it
// if it left it for fighting, seeking etc.
static void _maybe_set_patrol_route(monster* mons)
{
    if (mons_is_wandering(mons)
        && !mons->friendly()
        && !mons->is_patrolling()
        && _mon_on_interesting_grid(mons))
    {
        mons->patrol_point = mons->pos();
    }
}

static void _set_mons_move_dir(const monster* mons,
                               coord_def* dir, coord_def* delta)
{
    ASSERT(dir && delta);

    // Some calculations.
    if (mons_class_flag(mons->type, M_BURROWS) && mons->foe == MHITYOU)
    {
        // Boring beetles always move in a straight line in your
        // direction.
        *delta = you.pos() - mons->pos();
    }
    else
    {
        *delta = (mons->firing_pos.zero() ? mons->target : mons->firing_pos)
                 - mons->pos();
    }

    // Move the monster.
    *dir = delta->sgn();

    if (mons_is_fleeing(mons) && mons->travel_target != MTRAV_WALL
        && (!mons->friendly() || mons->target != you.pos()))
    {
        *dir *= -1;
    }
}

static void _tweak_wall_mmov(const coord_def& monpos)
{
    // The rock worm will try to move along through rock for as long as
    // possible. If the player is walking through a corridor, for example,
    // moving along in the wall beside him is much preferable to actually
    // leaving the wall.
    // This might cause the rock worm to take detours but it still
    // comes off as smarter than otherwise.

    int dir = _compass_idx(mmov);
    ASSERT(dir != -1);

    int count = 0;
    int choice = dir; // stick with mmov if none are good
    for (int i = -1; i <= 1; ++i)
    {
        const int altdir = (dir + i + 8) % 8;
        const coord_def t = monpos + mon_compass[altdir];
        const bool good = in_bounds(t) && feat_is_rock(grd(t))
                          && !feat_is_permarock(grd(t));
        if (good && one_chance_in(++count))
            choice = altdir;
    }
    mmov = mon_compass[choice];
}

typedef FixedArray< bool, 3, 3 > move_array;

static void _fill_good_move(const monster* mons, move_array* good_move)
{
    for (int count_x = 0; count_x < 3; count_x++)
        for (int count_y = 0; count_y < 3; count_y++)
        {
            const int targ_x = mons->pos().x + count_x - 1;
            const int targ_y = mons->pos().y + count_y - 1;

            // Bounds check: don't consider moving out of grid!
            if (!in_bounds(targ_x, targ_y))
            {
                (*good_move)[count_x][count_y] = false;
                continue;
            }

            (*good_move)[count_x][count_y] =
                mon_can_move_to_pos(mons, coord_def(count_x-1, count_y-1));
        }
}

// This only tracks movement, not whether hitting an
// adjacent monster is a possible move.
bool mons_can_move_towards_target(const monster* mon)
{
    coord_def mov, delta;
    _set_mons_move_dir(mon, &mov, &delta);

    move_array good_move;
    _fill_good_move(mon, &good_move);

    int dir = _compass_idx(mov);
    for (int i = -1; i <= 1; ++i)
    {
        const int altdir = (dir + i + 8) % 8;
        const coord_def p = mon_compass[altdir] + coord_def(1, 1);
        if (good_move(p))
            return (true);
    }

    return (false);
}


//---------------------------------------------------------------
//
// handle_movement
//
// Move the monster closer to its target square.
//
//---------------------------------------------------------------
static void _handle_movement(monster* mons)
{
    _maybe_set_patrol_route(mons);

    // Monsters will try to flee out of a sanctuary.
    if (is_sanctuary(mons->pos())
        && mons_is_influenced_by_sanctuary(mons)
        && !mons_is_fleeing_sanctuary(mons))
    {
        mons_start_fleeing_from_sanctuary(mons);
    }
    else if (mons_is_fleeing_sanctuary(mons)
             && !is_sanctuary(mons->pos()))
    {
        // Once outside there's a chance they'll regain their courage.
        // Nonliving and berserking monsters always stop immediately,
        // since they're only being forced out rather than actually
        // scared.
        if (mons->holiness() == MH_NONLIVING
            || mons->berserk()
            || x_chance_in_y(2, 5))
        {
            mons_stop_fleeing_from_sanctuary(mons);
        }
    }

    coord_def delta;
    _set_mons_move_dir(mons, &mmov, &delta);

    // Don't allow monsters to enter a sanctuary or attack you inside a
    // sanctuary, even if you're right next to them.
    if (is_sanctuary(mons->pos() + mmov)
        && (!is_sanctuary(mons->pos())
            || mons->pos() + mmov == you.pos()))
    {
        mmov.reset();
    }

    // Bounds check: don't let fleeing monsters try to run off the grid.
    const coord_def s = mons->pos() + mmov;
    if (!in_bounds_x(s.x))
        mmov.x = 0;
    if (!in_bounds_y(s.y))
        mmov.y = 0;

    if (delta.rdist() > 3)
    {
        // Reproduced here is some semi-legacy code that makes monsters
        // move somewhat randomly along oblique paths.  It is an
        // exceedingly good idea, given crawl's unique line of sight
        // properties.
        //
        // Added a check so that oblique movement paths aren't used when
        // close to the target square. -- bwr

        // Sometimes we'll just move parallel the x axis.
        if (abs(delta.x) > abs(delta.y) && coinflip())
            mmov.y = 0;

        // Sometimes we'll just move parallel the y axis.
        if (abs(delta.y) > abs(delta.x) && coinflip())
            mmov.x = 0;
    }

    // Now quit if we can't move.
    if (mmov.origin())
        return;

    const coord_def newpos(mons->pos() + mmov);

    move_array good_move;
    _fill_good_move(mons, &good_move);

    // Make rock worms prefer wall.
    if (mons_wall_shielded(mons) && mons->target != mons->pos() + mmov)
        _tweak_wall_mmov(mons->pos());

    // If the monster is moving in your direction, whether to attack or
    // protect you, or towards a monster it intends to attack, check
    // whether we first need to take a step to the side to make sure the
    // reinforcement can follow through. Only do this with 50% chance,
    // though, so it's not completely predictable.

    // First, check whether the monster is smart enough to even consider
    // this.
    if ((newpos == you.pos()
           || monster_at(newpos) && mons->foe == mgrd(newpos))
        && mons_intel(mons) >= I_ANIMAL
        && coinflip()
        && !mons_is_confused(mons) && !mons->caught()
        && !mons->berserk())
    {
        // If the monster is moving parallel to the x or y axis, check
        // whether
        //
        // a) the neighbouring grids are blocked
        // b) there are other unblocked grids adjacent to the target
        // c) there's at least one allied monster waiting behind us.
        //
        // (For really smart monsters, also check whether there's a
        // monster farther back in the corridor that has some kind of
        // ranged attack.)
        if (mmov.y == 0)
        {
            if (!good_move[1][0] && !good_move[1][2]
                && (good_move[mmov.x+1][0] || good_move[mmov.x+1][2])
                && (_allied_monster_at(mons, coord_def(-mmov.x, -1),
                                       coord_def(-mmov.x, 0),
                                       coord_def(-mmov.x, 1))
                    || mons_intel(mons) >= I_NORMAL
                       && !mons->wont_attack()
                       && _ranged_allied_monster_in_dir(mons,
                                                        coord_def(-mmov.x, 0))))
            {
                if (good_move[mmov.x+1][0])
                    mmov.y = -1;
                if (good_move[mmov.x+1][2] && (mmov.y == 0 || coinflip()))
                    mmov.y = 1;
            }
        }
        else if (mmov.x == 0)
        {
            if (!good_move[0][1] && !good_move[2][1]
                && (good_move[0][mmov.y+1] || good_move[2][mmov.y+1])
                && (_allied_monster_at(mons, coord_def(-1, -mmov.y),
                                       coord_def(0, -mmov.y),
                                       coord_def(1, -mmov.y))
                    || mons_intel(mons) >= I_NORMAL
                       && !mons->wont_attack()
                       && _ranged_allied_monster_in_dir(mons,
                                                        coord_def(0, -mmov.y))))
            {
                if (good_move[0][mmov.y+1])
                    mmov.x = -1;
                if (good_move[2][mmov.y+1] && (mmov.x == 0 || coinflip()))
                    mmov.x = 1;
            }
        }
        else // We're moving diagonally.
        {
            if (good_move[mmov.x+1][1])
            {
                if (!good_move[1][mmov.y+1]
                    && (_allied_monster_at(mons, coord_def(-mmov.x, -1),
                                           coord_def(-mmov.x, 0),
                                           coord_def(-mmov.x, 1))
                        || mons_intel(mons) >= I_NORMAL
                           && !mons->wont_attack()
                           && _ranged_allied_monster_in_dir(mons,
                                                coord_def(-mmov.x, -mmov.y))))
                {
                    mmov.y = 0;
                }
            }
            else if (good_move[1][mmov.y+1]
                     && (_allied_monster_at(mons, coord_def(-1, -mmov.y),
                                            coord_def(0, -mmov.y),
                                            coord_def(1, -mmov.y))
                         || mons_intel(mons) >= I_NORMAL
                            && !mons->wont_attack()
                            && _ranged_allied_monster_in_dir(mons,
                                                coord_def(-mmov.x, -mmov.y))))
            {
                mmov.x = 0;
            }
        }
    }

    // Now quit if we can't move.
    if (mmov.origin())
        return;

    // Try to stay in sight of the player if we're moving towards
    // him/her, in order to avoid the monster coming into view,
    // shouting, and then taking a step in a path to the player which
    // temporarily takes it out of view, which can lead to the player
    // getting "comes into view" and shout messages with no monster in
    // view.

    // Doesn't matter for arena mode.
    if (crawl_state.game_is_arena())
        return;

    // Did we just come into view?
    if (mons->seen_context != _just_seen)
        return;

    // If the player can't see us, it doesn't matter.
    if (!(mons->flags & MF_WAS_IN_VIEW))
        return;

    const coord_def old_pos  = mons->pos();
    const int       old_dist = grid_distance(you.pos(), old_pos);

    // We're already staying in the player's LOS.
    if (you.see_cell(old_pos + mmov))
        return;

    // We're not moving towards the player.
    if (grid_distance(you.pos(), old_pos + mmov) >= old_dist)
    {
        // Instead of moving out of view, we stay put.
        if (you.see_cell(old_pos))
            mmov.reset();
        return;
    }

    // Try to find a move that brings us closer to the player while
    // keeping us in view.
    int matches = 0;
    for (int i = 0; i < 3; i++)
        for (int j = 0; j < 3; j++)
        {
            if (i == 0 && j == 0)
                continue;

            if (!good_move[i][j])
                continue;

            coord_def d(i - 1, j - 1);
            coord_def tmp = old_pos + d;

            if (grid_distance(you.pos(), tmp) < old_dist && you.see_cell(tmp))
            {
                if (one_chance_in(++matches))
                    mmov = d;
                break;
            }
        }

    // We haven't been able to find a visible cell to move to. If previous
    // position was visible, we stay put.
    if (you.see_cell(old_pos) && !you.see_cell(old_pos + mmov))
        mmov.reset();
}

//---------------------------------------------------------------
//
// _handle_potion
//
// Give the monster a chance to quaff a potion. Returns true if
// the monster imbibed.
//
//---------------------------------------------------------------
static bool _handle_potion(monster* mons, bolt & beem)
{
    if (mons->asleep()
        || mons->inv[MSLOT_POTION] == NON_ITEM
        || !one_chance_in(3))
    {
        return (false);
    }

    if (mons_itemuse(mons) < MONUSE_STARTING_EQUIPMENT)
        return (false);

    // Make sure the item actually is a potion.
    if (mitm[mons->inv[MSLOT_POTION]].base_type != OBJ_POTIONS)
        return (false);

    bool rc = false;

    const int potion_idx = mons->inv[MSLOT_POTION];
    item_def& potion = mitm[potion_idx];
    const potion_type ptype = static_cast<potion_type>(potion.sub_type);

    if (mons->can_drink_potion(ptype) && mons->should_drink_potion(ptype))
    {
        const bool was_visible = you.can_see(mons);

        // Drink the potion.
        const item_type_id_state_type id = mons->drink_potion_effect(ptype);

        // Give ID if necessary.
        if (was_visible && id != ID_UNKNOWN_TYPE)
            set_ident_type(OBJ_POTIONS, ptype, id);

        // Remove it from inventory.
        if (dec_mitm_item_quantity(potion_idx, 1))
            mons->inv[MSLOT_POTION] = NON_ITEM;
        else if (is_blood_potion(potion))
            remove_oldest_blood_potion(potion);

        mons->lose_energy(EUT_ITEM);
        rc = true;
    }

    return (rc);
}

static bool _handle_reaching(monster* mons)
{
    bool       ret = false;
    const reach_type range = mons->reach_range();
    actor *foe = mons->get_foe();

    if (!foe || !range)
        return (false);

    if (mons->submerged())
        return (false);

    if (mons_aligned(mons, foe))
        return (false);

    const coord_def foepos(foe->pos());
    const coord_def delta(foepos - mons->pos());
    const int grid_distance(delta.rdist());
    const coord_def middle(mons->pos() + delta / 2);

    if (grid_distance == 2
        // The monster has to be attacking the correct position.
        && mons->target == foepos
        // With a reaching weapon OR ...
        && (range > REACH_KNIGHT
            // ... with a native reaching attack, provided the attack
            // is not on a full diagonal.
            || delta.abs() <= 5)
        // And with no dungeon furniture in the way of the reaching
        // attack; if the middle square is empty, skip the LOS check.
        && (grd(middle) > DNGN_MAX_NONREACH
            || mons->see_cell_no_trans(foepos)))
    {
        ret = true;

        ASSERT(foe == &you || foe->atype() == ACT_MONSTER);

        fight_melee(mons, foe, false);

        if (mons->alive())
        {
            // Player saw the item reach.
            item_def *wpn = mons->weapon(0);
            if (wpn && !is_artefact(*wpn) && you.can_see(mons))
                set_ident_flags(*wpn, ISFLAG_KNOW_TYPE);
        }
    }

    return (ret);
}

//---------------------------------------------------------------
//
// handle_scroll
//
// Give the monster a chance to read a scroll. Returns true if
// the monster read something.
//
//---------------------------------------------------------------
static bool _handle_scroll(monster* mons)
{
    // Yes, there is a logic to this ordering {dlb}:
    if (mons->asleep()
        || mons_is_confused(mons)
        || mons->submerged()
        || mons->inv[MSLOT_SCROLL] == NON_ITEM
        || !one_chance_in(3))
    {
        return (false);
    }

    if (mons_itemuse(mons) < MONUSE_STARTING_EQUIPMENT)
        return (false);

    if (silenced(mons->pos()))
        return (false);

    // Make sure the item actually is a scroll.
    if (mitm[mons->inv[MSLOT_SCROLL]].base_type != OBJ_SCROLLS)
        return (false);

    bool                    read        = false;
    item_type_id_state_type ident       = ID_UNKNOWN_TYPE;
    bool                    was_visible = you.can_see(mons);

    // Notice how few cases are actually accounted for here {dlb}:
    const int scroll_type = mitm[mons->inv[MSLOT_SCROLL]].sub_type;
    switch (scroll_type)
    {
    case SCR_TELEPORTATION:
        if (!mons->has_ench(ENCH_TP))
        {
            if (mons->caught() || mons_is_fleeing(mons)
                || mons->pacified())
            {
                simple_monster_message(mons, " reads a scroll.");
                monster_teleport(mons, false);
                read  = true;
                ident = ID_KNOWN_TYPE;
            }
        }
        break;

    case SCR_BLINKING:
        if (mons->caught() || mons_is_fleeing(mons)
            || mons->pacified())
        {
            if (mons_near(mons))
            {
                simple_monster_message(mons, " reads a scroll.");
                monster_blink(mons);
                read  = true;
                ident = ID_KNOWN_TYPE;
            }
        }
        break;

    case SCR_SUMMONING:
        if (mons_near(mons))
        {
            simple_monster_message(mons, " reads a scroll.");
            const int mon = create_monster(
                mgen_data(MONS_ABOMINATION_SMALL, SAME_ATTITUDE(mons),
                          mons, 0, 0, mons->pos(), mons->foe,
                          MG_FORCE_BEH));

            read = true;
            if (mon != -1)
            {
                if (you.can_see(&menv[mon]))
                {
                    mprf("%s appears!", menv[mon].name(DESC_A).c_str());
                    ident = ID_KNOWN_TYPE;
                }
                player_angers_monster(&menv[mon]);
            }
            else if (you.can_see(mons))
                canned_msg(MSG_NOTHING_HAPPENS);
        }
        break;
    }

    if (read)
    {
        if (dec_mitm_item_quantity(mons->inv[MSLOT_SCROLL], 1))
            mons->inv[MSLOT_SCROLL] = NON_ITEM;

        if (ident != ID_UNKNOWN_TYPE && was_visible)
            set_ident_type(OBJ_SCROLLS, scroll_type, ident);

        mons->lose_energy(EUT_ITEM);
    }

    return read;
}

static int _generate_rod_power(monster *mons, int overriding_power = 0)
{
    // power is actually 5 + Evocations + 2d(Evocations)
    // modified by shield and shield skill
    int shield_num = 1;
    int shield_den = 1;
    int shield_base = 1;

    if (mons->inv[MSLOT_SHIELD] != NON_ITEM)
    {
        item_def *shield = mons->mslot_item(MSLOT_SHIELD);
        switch (shield->sub_type)
        {
        case ARM_BUCKLER:
            shield_base += 4;
            break;
        case ARM_SHIELD:
            shield_base += 2;
            break;
        case ARM_LARGE_SHIELD:
            shield_base++;
            break;
        default:
            break;
        }
    }

    const int power_base = mons->skill(SK_EVOCATIONS);
    int power            = 5 + power_base + (2 * random2(power_base));

    if (shield_base > 1)
    {
        const int shield_mod = ((power / shield_base) * shield_num) / shield_den;
        power -= shield_mod;
    }

    if (overriding_power > 0)
        power = overriding_power;

    return power;
}

static bolt& _generate_item_beem(bolt &beem, bolt& from, monster* mons)
{
    beem.name         = from.name;
    beem.beam_source  = mons->mindex();
    beem.source       = mons->pos();
    beem.colour       = from.colour;
    beem.range        = from.range;
    beem.damage       = from.damage;
    beem.ench_power   = from.ench_power;
    beem.hit          = from.hit;
    beem.glyph        = from.glyph;
    beem.flavour      = from.flavour;
    beem.thrower      = from.thrower;
    beem.is_beam      = from.is_beam;
    beem.is_explosion = from.is_explosion;
    return beem;
}

static void _rod_fired_pre(monster* mons, bool nice_spell)
{
    if (!nice_spell)
        make_mons_stop_fleeing(mons);

    if (!simple_monster_message(mons, " zaps a rod.")
        && !silenced(you.pos()))
    {
        mpr("You hear a zap.", MSGCH_SOUND);
    }
}

static bool _rod_fired_post(monster* mons, item_def &rod, int idx, bolt &beem,
    int rate, bool was_visible)
{
    rod.plus -= rate;
    dprf("rod charge: %d, %d", rod.plus, rod.plus2);

    if (was_visible)
    {
        if (!beem.is_enchantment() || beem.obvious_effect)
            set_ident_type(OBJ_STAVES, mitm[idx].sub_type, ID_KNOWN_TYPE);
        else
            set_ident_type(OBJ_STAVES, mitm[idx].sub_type, ID_MON_TRIED_TYPE);
    }

    mons->lose_energy(EUT_ITEM);
    return (true);
}

static bool _get_rod_spell_and_cost(const item_def& rod, spell_type& spell,
                                    int& cost)
{
    bool success = false;

    for (int i = 0; i < SPELLBOOK_SIZE; ++i)
    {
        spell_type s = which_spell_in_book(rod, i);
        int c = spell_difficulty(spell) * ROD_CHARGE_MULT;

        if (s == SPELL_NO_SPELL || rod.plus < c)
            continue;

        success = true;

        spell = s;
        cost = c;

        if (one_chance_in(SPELLBOOK_SIZE - i + 1))
            break;
    }

    return (success);
}

// handle_rod
// -- implemented as a dependent to handle_wand currently
// (no wand + rod turns this way)
// notes:
// shamelessly repurposing handle_wand code
// not one word about the name of this function!
static bool _handle_rod(monster *mons, bolt &beem)
{
    const int weapon = mons->inv[MSLOT_WEAPON];
    item_def &rod(mitm[weapon]);

    // Make sure the item actually is a rod.
    if (!item_is_rod(rod))
        return (false);

    // was the player visible when we started?
    bool was_visible = you.can_see(mons);

    int overriding_power  = 0;
    bool nice_spell       = false;
    bool check_validity   = true;
    bool is_direct_effect = false;
    spell_type mzap       = SPELL_NO_SPELL;
    int rate              = 0;

    if (!_get_rod_spell_and_cost(rod, mzap, rate))
        return (false);

    // XXX: There should be a better way to do this than hardcoding
    // monster-castable rod spells!
    switch (mzap)
    {
    case SPELL_BOLT_OF_COLD:
    case SPELL_BOLT_OF_FIRE:
    case SPELL_BOLT_OF_INACCURACY:
    case SPELL_BOLT_OF_MAGMA:
    case SPELL_IRON_SHOT:
    case SPELL_LIGHTNING_BOLT:
    case SPELL_POISON_ARROW:
    case SPELL_THROW_FLAME:
    case SPELL_THROW_FROST:
    case SPELL_VENOM_BOLT:
        break;

    case SPELL_STRIKING:
    case SPELL_FIREBALL:
        if (mons->foe_distance() < 2)
            return (false);
        break;

    case SPELL_FREEZING_CLOUD:
    case SPELL_POISONOUS_CLOUD:
        if (mons->foe_distance() <= 2)
            return (false);
        break;

    case SPELL_SMITING:
        overriding_power = 1;
        nice_spell = true;
        is_direct_effect = true;
        break;

    case SPELL_CALL_IMP:
    case SPELL_CAUSE_FEAR:
    case SPELL_SUMMON_DEMON:
    case SPELL_SUMMON_SWARM:
        _rod_fired_pre(mons, nice_spell);
        mons_cast(mons, beem, mzap, false);
        _rod_fired_post(mons, rod, weapon, beem, rate, was_visible);
        return (true);

    default:
        return (false);
    }

    bool zap = false;

    // set up the beam
    const int power = std::max(_generate_rod_power(mons, overriding_power), 1);

    dprf("using rod with power %d", power);

    bolt theBeam = mons_spells(mons, mzap, power, check_validity);
    beem         = _generate_item_beem(beem, theBeam, mons);

    if (mons->confused())
    {
        beem.target = dgn_random_point_from(mons->pos(), LOS_RADIUS);
        if (beem.target.origin())
            return (false);
        zap = true;
    }
    else if (!nice_spell)
    {
        fire_tracer(mons, beem);
        zap = mons_should_fire(beem);
    }

    if (is_direct_effect)
    {
        actor* foe = mons->get_foe();
        if (!foe)
            return (false);
        _rod_fired_pre(mons, nice_spell);
        direct_effect(mons, mzap, beem, foe);
        return (_rod_fired_post(mons, rod, weapon, beem, rate, was_visible));
    }
    else if (nice_spell || zap)
    {
        _rod_fired_pre(mons, nice_spell);
        beem.is_tracer = false;
        beem.fire();
        return (_rod_fired_post(mons, rod, weapon, beem, rate, was_visible));
    }

    return (false);
}

//---------------------------------------------------------------
//
// handle_wand
//
// Give the monster a chance to zap a wand or rod. Returns true
// if the monster zapped.
//
//---------------------------------------------------------------
static bool _handle_wand(monster* mons, bolt &beem)
{
    // Yes, there is a logic to this ordering {dlb}:
    // FIXME: monsters should be able to use wands or rods
    //        out of sight of the player [rob]
    if (!mons_near(mons)
        || mons->asleep()
        || mons->has_ench(ENCH_SUBMERGED)
        || coinflip())
    {
        return (false);
    }

    if (mons_itemuse(mons) < MONUSE_STARTING_EQUIPMENT)
        return (false);

    if (mons->inv[MSLOT_WEAPON] != NON_ITEM
        && item_is_rod(mitm[mons->inv[MSLOT_WEAPON]]))
    {
        return (_handle_rod(mons, beem));
    }

    if (mons->inv[MSLOT_WAND] == NON_ITEM
        || mitm[mons->inv[MSLOT_WAND]].plus <= 0)
    {
        return (false);
    }

    // Make sure the item actually is a wand.
    if (mitm[mons->inv[MSLOT_WAND]].base_type != OBJ_WANDS)
        return (false);

    bool niceWand    = false;
    bool zap         = false;
    bool was_visible = you.can_see(mons);

    item_def &wand(mitm[mons->inv[MSLOT_WAND]]);

    // map wand type to monster spell type
    const spell_type mzap = _map_wand_to_mspell(wand.sub_type);
    if (mzap == SPELL_NO_SPELL)
        return (false);

    // set up the beam
    int power         = 30 + mons->hit_dice;
    bolt theBeam      = mons_spells(mons, mzap, power);
    beem = _generate_item_beem(beem, theBeam, mons);

    beem.aux_source =
        wand.name(DESC_QUALNAME, false, true, false, false);

    const int wand_type = wand.sub_type;
    switch (wand_type)
    {
    case WAND_DISINTEGRATION:
        // Dial down damage from wands of disintegration, since
        // disintegration beams can do large amounts of damage.
        beem.damage.size = beem.damage.size * 2 / 3;
        break;

    case WAND_ENSLAVEMENT:
    case WAND_DIGGING:
    case WAND_RANDOM_EFFECTS:
        // These have been deemed "too tricky" at this time {dlb}:
        return (false);

    case WAND_POLYMORPH_OTHER:
         // Monsters can be very trigger happy with wands, reduce this
         // for polymorph.
         if (!one_chance_in(5))
             return (false);
         break;

    // These are wands that monsters will aim at themselves {dlb}:
    case WAND_HASTING:
        if (!mons->has_ench(ENCH_HASTE))
        {
            beem.target = mons->pos();
            niceWand = true;
            break;
        }
        return (false);

    case WAND_HEALING:
        if (mons->hit_points <= mons->max_hit_points / 2)
        {
            beem.target = mons->pos();
            niceWand = true;
            break;
        }
        return (false);

    case WAND_INVISIBILITY:
        if (!mons->has_ench(ENCH_INVIS)
            && !mons->has_ench(ENCH_SUBMERGED)
            && !mons->glows_naturally()
            && (!mons->friendly() || you.can_see_invisible(false)))
        {
            beem.target = mons->pos();
            niceWand = true;
            break;
        }
        return (false);

    case WAND_TELEPORTATION:
        if (mons->hit_points <= mons->max_hit_points / 2
            || mons->caught())
        {
            if (!mons->has_ench(ENCH_TP)
                && !one_chance_in(20))
            {
                beem.target = mons->pos();
                niceWand = true;
                break;
            }
            // This break causes the wand to be tried on the player.
            break;
        }
        return (false);
    }

    if (mons->confused())
    {
        beem.target = dgn_random_point_from(mons->pos(), LOS_RADIUS);
        if (beem.target.origin())
            return (false);
        zap = true;
    }
    else if (!niceWand)
    {
        // Fire tracer, if necessary.
        fire_tracer(mons, beem);

        // Good idea?
        zap = mons_should_fire(beem);
    }

    if (niceWand || zap)
    {
        if (!niceWand)
            make_mons_stop_fleeing(mons);

        if (!simple_monster_message(mons, " zaps a wand."))
        {
            if (!silenced(you.pos()))
                mpr("You hear a zap.", MSGCH_SOUND);
        }

        // charge expenditure {dlb}
        wand.plus--;
        beem.is_tracer = false;
        beem.fire();

        if (was_visible)
        {
            if (niceWand || !beem.is_enchantment() || beem.obvious_effect)
            {
                set_ident_type(OBJ_WANDS, wand_type, ID_KNOWN_TYPE);
                mons->props["wand_known"] = true;
            }
            else
            {
                set_ident_type(OBJ_WANDS, wand_type, ID_MON_TRIED_TYPE);
                mons->props["wand_known"] = false;
            }

            // Increment zap count.
            if (wand.plus2 >= 0)
                wand.plus2++;
        }

        mons->lose_energy(EUT_ITEM);

        return (true);
    }

    return (false);
}

static void _setup_generic_throw(monster* mons, struct bolt &pbolt)
{
    // FIXME we should use a sensible range here
    pbolt.range = LOS_RADIUS;
    pbolt.beam_source = mons->mindex();

    pbolt.glyph   = dchar_glyph(DCHAR_FIRED_MISSILE);
    pbolt.flavour = BEAM_MISSILE;
    pbolt.thrower = KILL_MON_MISSILE;
    pbolt.aux_source.clear();
    pbolt.is_beam = false;
}

// msl is the item index of the thrown missile (or weapon).
static bool _mons_throw(monster* mons, struct bolt &pbolt, int msl)
{
    std::string ammo_name;

    bool returning = false;
    bool speed_brand = false;

    int baseHit = 0, baseDam = 0;       // from thrown or ammo
    int ammoHitBonus = 0, ammoDamBonus = 0;     // from thrown or ammo
    int lnchHitBonus = 0, lnchDamBonus = 0;     // special add from launcher
    int exHitBonus   = 0, exDamBonus = 0; // 'extra' bonus from skill/dex/str
    int lnchBaseDam  = 0;

    int hitMult = 0;
    int damMult  = 0;
    int diceMult = 100;

    // Some initial convenience & initializations.
    const int wepClass  = mitm[msl].base_type;
    const int wepType   = mitm[msl].sub_type;

    const int weapon    = mons->inv[MSLOT_WEAPON];
    const int lnchType  = (weapon != NON_ITEM) ? mitm[weapon].sub_type : 0;

    mon_inv_type slot = get_mon_equip_slot(mons, mitm[msl]);
    ASSERT(slot != NUM_MONSTER_SLOTS);

    const bool skilled = mons->flags & MF_FIGHTER;
    const bool archer  = mons->flags & MF_ARCHER;

    mons->lose_energy(EUT_MISSILE);
    const int throw_energy = mons->action_energy(EUT_MISSILE);

    // Dropping item copy, since the launched item might be different.
    item_def item = mitm[msl];
    item.quantity = 1;
    if (mons->friendly())
        item.flags |= ISFLAG_DROPPED_BY_ALLY;

    // FIXME we should actually determine a sensible range here
    pbolt.range         = LOS_RADIUS;

    if (setup_missile_beam(mons, pbolt, item, ammo_name, returning))
        return (false);

    pbolt.aimed_at_spot = returning;

    const launch_retval projected =
        is_launched(mons, mons->mslot_item(MSLOT_WEAPON),
                    mitm[msl]);

    // extract launcher bonuses due to magic
    if (projected == LRET_LAUNCHED)
    {
        lnchHitBonus = mitm[weapon].plus;
        lnchDamBonus = mitm[weapon].plus2;
        lnchBaseDam  = property(mitm[weapon], PWPN_DAMAGE);
    }

    // extract weapon/ammo bonuses due to magic
    ammoHitBonus = item.plus;
    ammoDamBonus = item.plus2;

    // Archers get a boost from their melee attack.
    if (archer)
    {
        const mon_attack_def attk = mons_attack_spec(mons, 0);
        if (attk.type == AT_SHOOT)
        {
            if (projected == LRET_THROWN && wepClass == OBJ_MISSILES)
                ammoHitBonus += random2avg(attk.damage, 2);
            else
                ammoDamBonus += random2avg(attk.damage, 2);
        }
    }

    if (projected == LRET_THROWN)
    {
        // Darts are easy.
        if (wepClass == OBJ_MISSILES && wepType == MI_DART)
        {
            baseHit = 11;
            hitMult = 40;
            damMult = 25;
        }
        else
        {
            baseHit = 6;
            hitMult = 30;
            damMult = 25;
        }

        baseDam = property(item, PWPN_DAMAGE);

        if (wepClass == OBJ_MISSILES)   // throw missile
        {
            // ammo damage needs adjusting here - OBJ_MISSILES
            // don't get separate tohit/damage bonuses!
            ammoDamBonus = ammoHitBonus;

            // [dshaligram] Thrown stones/darts do only half the damage of
            // launched stones/darts. This matches 4.0 behaviour.
            if (wepType == MI_DART || wepType == MI_STONE
                || wepType == MI_SLING_BULLET)
            {
                baseDam = div_rand_round(baseDam, 2);
            }
        }

        // give monster "skill" bonuses based on HD
        exHitBonus = (hitMult * mons->hit_dice) / 10 + 1;
        exDamBonus = (damMult * mons->hit_dice) / 10 + 1;
    }

    // Monsters no longer gain unfair advantages with weapons of
    // fire/ice and incorrect ammo.  They now have the same restrictions
    // as players.

          int  bow_brand  = SPWPN_NORMAL;
    const int  ammo_brand = get_ammo_brand(item);

    if (projected == LRET_LAUNCHED)
    {
        bow_brand = get_weapon_brand(mitm[weapon]);

        switch (lnchType)
        {
        case WPN_BLOWGUN:
            baseHit = 12;
            hitMult = 60;
            damMult = 0;
            lnchDamBonus = 0;
            break;
        case WPN_BOW:
        case WPN_LONGBOW:
            baseHit = 0;
            hitMult = 60;
            damMult = 35;
            // monsters get half the launcher damage bonus,
            // which is about as fair as I can figure it.
            lnchDamBonus = (lnchDamBonus + 1) / 2;
            break;
        case WPN_CROSSBOW:
            baseHit = 4;
            hitMult = 70;
            damMult = 30;
            break;
        case WPN_SLING:
            baseHit = 10;
            hitMult = 40;
            damMult = 20;
            // monsters get half the launcher damage bonus,
            // which is about as fair as I can figure it.
            lnchDamBonus /= 2;
            break;
        }

        // Launcher is now more important than ammo for base damage.
        baseDam = property(item, PWPN_DAMAGE);
        if (lnchBaseDam)
            baseDam = lnchBaseDam + random2(1 + baseDam);

        // missiles don't have pluses2;  use hit bonus
        ammoDamBonus = ammoHitBonus;

        exHitBonus = (hitMult * mons->hit_dice) / 10 + 1;
        exDamBonus = (damMult * mons->hit_dice) / 10 + 1;

        if (!baseDam && elemental_missile_beam(bow_brand, ammo_brand))
            baseDam = 4;

        // [dshaligram] This is a horrible hack - we force beam.cc to
        // consider this beam "needle-like".
        if (wepClass == OBJ_MISSILES && wepType == MI_NEEDLE)
            pbolt.ench_power = AUTOMATIC_HIT;

        // elven bow w/ elven arrow, also orcish
        if (get_equip_race(mitm[weapon])
                == get_equip_race(mitm[msl]))
        {
            baseHit++;
            baseDam++;

            if (get_equip_race(mitm[weapon]) == ISFLAG_ELVEN)
                pbolt.hit++;
        }

        // Vorpal brand increases damage dice size.
        if (bow_brand == SPWPN_VORPAL)
            diceMult = diceMult * 130 / 100;

        // As do steel ammo.
        if (ammo_brand == SPMSL_STEEL)
            diceMult = diceMult * 150 / 100;

        // Note: we already have throw_energy taken off.  -- bwr
        int speed_delta = 0;
        if (lnchType == WPN_CROSSBOW)
        {
            if (bow_brand == SPWPN_SPEED)
            {
                // Speed crossbows take 50% less time to use than
                // ordinary crossbows.
                speed_delta = div_rand_round(throw_energy * 2, 5);
            }
            else
            {
                // Ordinary crossbows take 20% more time to use
                // than ordinary bows.
                speed_delta = -div_rand_round(throw_energy, 5);
            }
        }
        else if (bow_brand == SPWPN_SPEED)
        {
            // Speed bows take 50% less time to use than
            // ordinary bows.
            speed_delta = div_rand_round(throw_energy, 2);
            speed_brand = true;
        }

        mons->speed_increment += speed_delta;
    }

    // Chaos overides flame and frost
    if (pbolt.flavour != BEAM_MISSILE)
    {
        baseHit    += 2;
        exDamBonus += 6;
    }

    // monster intelligence bonus
    if (mons_intel(mons) == I_HIGH)
        exHitBonus += 10;

    // Identify before throwing, so we don't get different
    // messages for first and subsequent missiles.
    if (mons->observable())
    {
        if (projected == LRET_LAUNCHED
               && item_type_known(mitm[weapon])
            || projected == LRET_THROWN
               && mitm[msl].base_type == OBJ_MISSILES)
        {
            set_ident_flags(mitm[msl], ISFLAG_KNOW_TYPE);
            set_ident_flags(item, ISFLAG_KNOW_TYPE);
        }
    }

    // Now, if a monster is, for some reason, throwing something really
    // stupid, it will have baseHit of 0 and damage of 0.  Ah well.
    std::string msg = mons->name(DESC_THE);
    msg += ((projected == LRET_LAUNCHED) ? " shoots " : " throws ");

    if (!pbolt.name.empty() && projected == LRET_LAUNCHED)
        msg += article_a(pbolt.name);
    else
    {
        // build shoot message
        msg += item.name(DESC_A, false, false, false);

        // build beam name
        pbolt.name = item.name(DESC_PLAIN, false, false, false);
    }
    msg += ".";

    if (mons->observable())
        mpr(msg.c_str());

    throw_noise(mons, pbolt, item);

    // Store misled values here, as the setting up of the aux source
    // will use the wrong monster name.
    int misled = you.duration[DUR_MISLED];
    you.duration[DUR_MISLED] = 0;

    // [dshaligram] When changing bolt names here, you must edit
    // hiscores.cc (scorefile_entry::terse_missile_cause()) to match.
    if (projected == LRET_LAUNCHED)
    {
        pbolt.aux_source = make_stringf("Shot with a%s %s by %s",
                 (is_vowel(pbolt.name[0]) ? "n" : ""), pbolt.name.c_str(),
                 mons->name(DESC_A).c_str());
    }
    else
    {
        pbolt.aux_source = make_stringf("Hit by a%s %s thrown by %s",
                 (is_vowel(pbolt.name[0]) ? "n" : ""), pbolt.name.c_str(),
                 mons->name(DESC_A).c_str());
    }

    // And restore it here.
    you.duration[DUR_MISLED] = misled;

    // Add everything up.
    pbolt.hit = baseHit + random2avg(exHitBonus, 2) + ammoHitBonus;
    pbolt.damage =
        dice_def(1, baseDam + random2avg(exDamBonus, 2) + ammoDamBonus);

    if (projected == LRET_LAUNCHED)
    {
        pbolt.damage.size += lnchDamBonus;
        pbolt.hit += lnchHitBonus;
    }
    pbolt.damage.size = diceMult * pbolt.damage.size / 100;

    if (mons->has_ench(ENCH_BATTLE_FRENZY))
    {
        const mon_enchant ench = mons->get_ench(ENCH_BATTLE_FRENZY);

#ifdef DEBUG_DIAGNOSTICS
        const dice_def orig_damage = pbolt.damage;
#endif

        pbolt.damage.size = pbolt.damage.size * (115 + ench.degree * 15) / 100;

        dprf("%s frenzy damage: %dd%d -> %dd%d",
             mons->name(DESC_PLAIN).c_str(),
             orig_damage.num, orig_damage.size,
             pbolt.damage.num, pbolt.damage.size);
    }

    // Skilled archers get better to-hit and damage.
    if (skilled)
    {
        pbolt.hit         = pbolt.hit * 120 / 100;
        pbolt.damage.size = pbolt.damage.size * 120 / 100;
    }

    if (speed_brand)
        pbolt.damage.size = div_rand_round(pbolt.damage.size * 9, 10);

    scale_dice(pbolt.damage);

    // decrease inventory
    bool really_returns;
    if (returning && !one_chance_in(mons_power(mons->type) + 3))
        really_returns = true;
    else
        really_returns = false;

    pbolt.drop_item = !really_returns;

    // Redraw the screen before firing, in case the monster just
    // came into view and the screen hasn't been updated yet.
    viewwindow();
    pbolt.fire();

    // The item can be destroyed before returning.
    if (really_returns && thrown_object_destroyed(&item, pbolt.target))
    {
        really_returns = false;
    }

    if (really_returns)
    {
        // Fire beam in reverse.
        pbolt.setup_retrace();
        viewwindow();
        pbolt.fire();

        // Only print a message if you can see the target or the thrower.
        // Otherwise we get "The weapon returns whence it came from!" regardless.
        if (you.see_cell(pbolt.target) || you.can_see(mons))
        {
            msg::stream << "The weapon returns "
                        << (you.can_see(mons)?
                              ("to " + mons->name(DESC_THE))
                            : "from whence it came")
                        << "!" << std::endl;
        }

        // Player saw the item return.
        if (!is_artefact(item))
        {
            // Since this only happens for non-artefacts, also mark properties
            // as known.
            set_ident_flags(mitm[msl],
                            ISFLAG_KNOW_TYPE | ISFLAG_KNOW_PROPERTIES);
        }
    }
    else if (dec_mitm_item_quantity(msl, 1))
        mons->inv[slot] = NON_ITEM;

    if (pbolt.special_explosion != NULL)
        delete pbolt.special_explosion;

    return (true);
}

static bool _mons_has_launcher(const monster* mons)
{
    for (int i = MSLOT_WEAPON; i <= MSLOT_ALT_WEAPON; ++i)
    {
        if (item_def *item = mons->mslot_item(static_cast<mon_inv_type>(i)))
        {
            if (is_range_weapon(*item))
                return (true);
        }
    }
    return (false);
}

//---------------------------------------------------------------
//
// handle_throw
//
// Give the monster a chance to throw something. Returns true if
// the monster hurled.
//
//---------------------------------------------------------------
static bool _handle_throw(monster* mons, bolt & beem)
{
    // Yes, there is a logic to this ordering {dlb}:
    if (mons->incapacitated()
        || mons->asleep()
        || mons->submerged())
    {
        return (false);
    }

    if (mons_itemuse(mons) < MONUSE_STARTING_EQUIPMENT)
        return (false);

    const bool archer = mons->flags & MF_ARCHER;

    // Highly-specialised archers are more likely to shoot than talk. (?)
    if (one_chance_in(archer? 9 : 5))
        return (false);

    // Don't allow offscreen throwing for now.
    if (mons->foe == MHITYOU && !mons_near(mons))
        return (false);

    // Monsters won't shoot in melee range, largely for balance reasons.
    // Specialist archers are an exception to this rule.
    if (!archer && adjacent(beem.target, mons->pos()))
        return (false);

    // If the monster is a spellcaster, don't bother throwing stuff.
    // Exception: Spellcasters that already start out with some kind
    // ranged weapon. Seeing how monsters are disallowed from picking
    // up launchers if they have ranged spells, this will only apply
    // to very few monsters.
    if (mons_has_ranged_spell(mons, true, false)
        && !_mons_has_launcher(mons))
    {
        return (false);
    }

    // Greatly lowered chances if the monster is fleeing or pacified and
    // leaving the level.
    if ((mons_is_fleeing(mons) || mons->pacified())
        && !one_chance_in(8))
    {
        return (false);
    }

    item_def *launcher = NULL;
    const item_def *weapon = NULL;
    const int mon_item = mons_pick_best_missile(mons, &launcher);

    if (mon_item == NON_ITEM || !mitm[mon_item].defined())
        return (false);

    if (player_or_mon_in_sanct(mons))
        return (false);

    item_def *missile = &mitm[mon_item];

    // Throwing a net at a target that is already caught would be
    // completely useless, so bail out.
    const actor *act = actor_at(beem.target);
    if (missile->base_type == OBJ_MISSILES
        && missile->sub_type == MI_THROWING_NET
        && act && act->caught())
    {
        return (false);
    }

    // If the attack needs a launcher that we can't wield, bail out.
    if (launcher)
    {
        weapon = mons->mslot_item(MSLOT_WEAPON);
        if (weapon && weapon != launcher && weapon->cursed())
            return (false);
    }

    // Ok, we'll try it.
    _setup_generic_throw(mons, beem);

    // Set fake damage for the tracer.
    beem.damage = dice_def(10, 10);

    // Set item for tracer, even though it probably won't be used
    beem.item = missile;

    // Fire tracer.
    fire_tracer(mons, beem);

    // Clear fake damage (will be set correctly in mons_throw).
    beem.damage = 0;

    // Good idea?
    if (mons_should_fire(beem))
    {
        // Monsters shouldn't shoot if fleeing, so let them "turn to attack".
        make_mons_stop_fleeing(mons);

        if (launcher && launcher != weapon)
            mons->swap_weapons();

        beem.name.clear();
        return (_mons_throw(mons, beem, mon_item));
    }

    return (false);
}

// Give the monster its action energy (aka speed_increment).
static void _monster_add_energy(monster* mons)
{
    if (mons->speed > 0)
    {
        // Randomise to make counting off monster moves harder:
        const int energy_gained =
            std::max(1, div_rand_round(mons->speed * you.time_taken, 10));
        mons->speed_increment += energy_gained;
    }
}

#ifdef DEBUG
#    define DEBUG_ENERGY_USE(problem) \
    if (mons->speed_increment == old_energy && mons->alive()) \
             mprf(MSGCH_DIAGNOSTICS, \
                  problem " for monster '%s' consumed no energy", \
                  mons->name(DESC_PLAIN).c_str(), true);
#else
#    define DEBUG_ENERGY_USE(problem) ((void) 0)
#endif

void handle_monster_move(monster* mons)
{
    mons->hit_points = std::min(mons->max_hit_points,
                                   mons->hit_points);

    // This seems to need to go here to actually get monsters to slow down.
    // XXX: Replace with a new ENCH_LIQUEFIED_GROUND or something.
    if (liquefied(mons->pos()) && mons->ground_level() && !mons->is_insubstantial())
    {
        mon_enchant me = mon_enchant(ENCH_SLOW, 0, 0, 20);
        if (mons->has_ench(ENCH_SLOW))
            mons->update_ench(me);
        else
            mons->add_ench(me);
        mons->calc_speed();
    }

    fedhas_neutralise(mons);

    // Monster just summoned (or just took stairs), skip this action.
    if (testbits(mons->flags, MF_JUST_SUMMONED))
    {
        mons->flags &= ~MF_JUST_SUMMONED;
        return;
    }

    mon_acting mact(mons);

    _monster_add_energy(mons);

    // Handle clouds on nonmoving monsters.
    if (mons->speed == 0)
        _mons_in_cloud(mons);

    // Apply monster enchantments once for every normal-speed
    // player turn.
    mons->ench_countdown -= you.time_taken;
    while (mons->ench_countdown < 0)
    {
        mons->ench_countdown += 10;
        mons->apply_enchantments();

        // If the monster *merely* died just break from the loop
        // rather than quit altogether, since we have to deal with
        // giant spores and ball lightning exploding at the end of the
        // function, but do return if the monster's data has been
        // reset, since then the monster type is invalid.
        if (mons->type == MONS_NO_MONSTER)
            return;
        else if (mons->hit_points < 1)
            break;
    }

    // Memory is decremented here for a reason -- we only want it
    // decrementing once per monster "move".
    if (mons->foe_memory > 0 && !you.penance[GOD_ASHENZARI])
        mons->foe_memory--;

    // Otherwise there are potential problems with summonings.
    if (mons->type == MONS_GLOWING_SHAPESHIFTER)
        mons->add_ench(ENCH_GLOWING_SHAPESHIFTER);

    if (mons->type == MONS_SHAPESHIFTER)
        mons->add_ench(ENCH_SHAPESHIFTER);

    // We reset batty monsters from wander to seek here, instead
    // of in handle_behaviour() since that will be called with
    // every single movement, and we want these monsters to
    // hit and run. -- bwr
    if (mons->foe != MHITNOT && mons_is_wandering(mons)
        && mons_is_batty(mons))
    {
        mons->behaviour = BEH_SEEK;
    }

    mons->check_speed();

    monsterentry* entry = get_monster_data(mons->type);
    if (!entry)
        return;

    int old_energy      = INT_MAX;
    int non_move_energy = std::min(entry->energy_usage.move,
                                   entry->energy_usage.swim);

#ifdef DEBUG_MONS_SCAN
    bool monster_was_floating = mgrd(mons->pos()) != mons->mindex();
#endif
    coord_def old_pos = mons->pos();

    coord_def kraken_last_update = mons->pos();
    bool just_once = true;
    while (mons->has_action_energy())
    {
        if (just_once)
        {
            move_demon_tentacle(mons);
            just_once = false;
        }

        // The continues & breaks are WRT this.
        if (!mons->alive())
            break;

        if (old_pos != mons->pos()
            && mons_base_type(mons) == MONS_KRAKEN)
        {
            move_kraken_tentacles(mons);
            kraken_last_update = mons->pos();
        }

        old_pos = mons->pos();

#ifdef DEBUG_MONS_SCAN
        if (!monster_was_floating
            && mgrd(mons->pos()) != mons->mindex())
        {
            mprf(MSGCH_ERROR, "Monster %s became detached from mgrd "
                              "in handle_monster_move() loop",
                 mons->name(DESC_PLAIN, true).c_str());
            mpr("[[[[[[[[[[[[[[[[[[", MSGCH_WARN);
            debug_mons_scan();
            mpr("]]]]]]]]]]]]]]]]]]", MSGCH_WARN);
            monster_was_floating = true;
        }
        else if (monster_was_floating
                 && mgrd(mons->pos()) == mons->mindex())
        {
            mprf(MSGCH_DIAGNOSTICS, "Monster %s re-attached itself to mgrd "
                                    "in handle_monster_move() loop",
                 mons->name(DESC_PLAIN, true).c_str());
            monster_was_floating = false;
        }
#endif

        if (mons->speed_increment >= old_energy)
        {
#ifdef DEBUG
            if (mons->speed_increment == old_energy)
            {
                mprf(MSGCH_DIAGNOSTICS, "'%s' has same energy as last loop",
                     mons->name(DESC_PLAIN, true).c_str());
            }
            else
            {
                mprf(MSGCH_DIAGNOSTICS, "'%s' has MORE energy than last loop",
                     mons->name(DESC_PLAIN, true).c_str());
            }
#endif
            mons->speed_increment = old_energy - 10;
            old_energy               = mons->speed_increment;
            continue;
        }
        old_energy = mons->speed_increment;

        if (mons_is_projectile(mons->type))
        {
            if (iood_act(*mons))
                return;
            mons->lose_energy(EUT_MOVE);
            continue;
        }

        mons->shield_blocks = 0;

        const int  cloud_num   = env.cgrid(mons->pos());
        const bool avoid_cloud = mons_avoids_cloud(mons, cloud_num);

        _mons_in_cloud(mons);
        if (!mons->alive())
            break;

        slime_wall_damage(mons, speed_to_duration(mons->speed));
        if (!mons->alive())
            break;

        if (mons->type == MONS_TIAMAT && one_chance_in(3))
            draconian_change_colour(mons);

        if  (mons->type == MONS_ASMODEUS)
        {
            for (adjacent_iterator ai(mons->pos()); ai; ++ai)
                if (!feat_is_solid(grd(*ai)) && env.cgrid(*ai) == EMPTY_CLOUD)
                    place_cloud(CLOUD_FIRE, *ai, 1 + random2(6), mons);
        }

        _monster_regenerate(mons);

        if (mons->cannot_act()
            || mons->type == MONS_SIXFIRHY // these move only 4 of 12 turns
               && ++mons->number / 4 % 3 != 2)  // but are not helpless
        {
            mons->speed_increment -= non_move_energy;
            continue;
        }

        if (mons->has_ench(ENCH_DAZED) && one_chance_in(5))
        {
            simple_monster_message(mons, " is lost in a daze.");
            mons->speed_increment -= non_move_energy;
            continue;
        }

        handle_behaviour(mons);

        // handle_behaviour() could make the monster leave the level.
        if (!mons->alive())
            break;

        ASSERT(!crawl_state.game_is_arena() || mons->foe != MHITYOU);
        ASSERT(in_bounds(mons->target) || mons->target.origin());

        // Submerging monsters will hide from clouds.
        if (avoid_cloud
            && monster_can_submerge(mons, grd(mons->pos()))
            && !mons->caught()
            && !mons->submerged())
        {
            mons->add_ench(ENCH_SUBMERGED);
            mons->speed_increment -= ENERGY_SUBMERGE(entry);
            continue;
        }

        if (mons->speed >= 100)
        {
            mons->speed_increment -= non_move_energy;
            continue;
        }

        if (igrd(mons->pos()) != NON_ITEM
            && (mons_itemuse(mons) >= MONUSE_WEAPONS_ARMOUR
                || mons_itemeat(mons) != MONEAT_NOTHING))
        {
            // Keep neutral and charmed monsters from picking up stuff.
            // Same for friendlies if friendly_pickup is set to "none".
            if (!mons->neutral() && !mons->has_ench(ENCH_CHARM)
                || (you.religion == GOD_JIYVA && mons_is_slime(mons))
                && (!mons->friendly()
                    || you.friendly_pickup != FRIENDLY_PICKUP_NONE))
            {
                if (_handle_pickup(mons))
                {
                    DEBUG_ENERGY_USE("handle_pickup()");
                    continue;
                }
            }
        }

        // Lurking monsters only stop lurking if their target is right
        // next to them, otherwise they just sit there.
        // However, if the monster is involuntarily submerged but
        // still alive (e.g., nonbreathing which had water poured
        // on top of it), this doesn't apply.
        if (mons_is_lurking(mons) || mons->has_ench(ENCH_SUBMERGED))
        {
            if (mons->foe != MHITNOT
                && grid_distance(mons->target, mons->pos()) <= 1)
            {
                if (mons->submerged())
                {
                    // Don't unsubmerge if the monster is avoiding the
                    // cloud on top of the water.
                    if (avoid_cloud)
                    {
                        mons->speed_increment -= non_move_energy;
                        continue;
                    }

                    if (!mons->del_ench(ENCH_SUBMERGED))
                    {
                        // Couldn't unsubmerge.
                        mons->speed_increment -= non_move_energy;
                        continue;
                    }
                }
                mons->behaviour = BEH_SEEK;
            }
            else
            {
                mons->speed_increment -= non_move_energy;
                continue;
            }
        }

        if (mons->caught())
        {
            // Struggling against the net takes time.
            _swim_or_move_energy(mons);
        }
        else if (!mons->petrified())
        {
            // Calculates mmov based on monster target.
            _handle_movement(mons);
            _shedu_movement_clamp(mons);

            if (mons_is_confused(mons)
                || mons->type == MONS_AIR_ELEMENTAL
                   && mons->submerged())
            {
                mmov.reset();
                int pfound = 0;
                for (adjacent_iterator ai(mons->pos(), false); ai; ++ai)
                    if (mons->can_pass_through(*ai))
                        if (one_chance_in(++pfound))
                            mmov = *ai - mons->pos();

                // OK, mmov determined.
                const coord_def newcell = mmov + mons->pos();
                monster* enemy = monster_at(newcell);
                if (enemy
                    && newcell != mons->pos()
                    && !is_sanctuary(mons->pos()))
                {
                    if (fight_melee(mons, enemy))
                    {
                        mmov.reset();
                        DEBUG_ENERGY_USE("fight_melee()");
                        continue;
                    }
                    else
                    {
                        // FIXME: None of these work!
                        // Instead run away!
                        if (mons->add_ench(mon_enchant(ENCH_FEAR)))
                        {
                            behaviour_event(mons, ME_SCARE,
                                            MHITNOT, newcell);
                        }
                        break;
                    }
                }
            }
        }
        mon_nearby_ability(mons);

        if (!mons->asleep() && !mons_is_wandering(mons)
            && !mons->withdrawn()
            // Berserking monsters are limited to running up and
            // hitting their foes.
            && !mons->berserk()
                // Slime creatures can split while wandering or resting.
                || mons->type == MONS_SLIME_CREATURE)
        {
            bolt beem;

            beem.source      = mons->pos();
            beem.target      = mons->target;
            beem.beam_source = mons->mindex();

            // Prevents unfriendlies from nuking you from offscreen.
            // How nice!
            const bool friendly_or_near =
                mons->friendly() || mons->near_foe();
            if (friendly_or_near
                || mons->type == MONS_TEST_SPAWNER
                // Slime creatures can split when offscreen.
                || mons->type == MONS_SLIME_CREATURE)
            {
                // [ds] Special abilities shouldn't overwhelm
                // spellcasting in monsters that have both.  This aims
                // to give them both roughly the same weight.
                if (coinflip() ? mon_special_ability(mons, beem)
                                 || _do_mon_spell(mons, beem)
                               : _do_mon_spell(mons, beem)
                                 || mon_special_ability(mons, beem))
                {
                    DEBUG_ENERGY_USE("spell or special");
                    mmov.reset();
                    continue;
                }
            }

            if (friendly_or_near)
            {
                if (_handle_potion(mons, beem))
                {
                    DEBUG_ENERGY_USE("_handle_potion()");
                    continue;
                }

                if (_handle_scroll(mons))
                {
                    DEBUG_ENERGY_USE("_handle_scroll()");
                    continue;
                }

                if (_handle_wand(mons, beem))
                {
                    DEBUG_ENERGY_USE("_handle_wand()");
                    continue;
                }

                if (_handle_reaching(mons))
                {
                    DEBUG_ENERGY_USE("_handle_reaching()");
                    continue;
                }
            }

            if (_handle_throw(mons, beem))
            {
                DEBUG_ENERGY_USE("_handle_throw()");
                continue;
            }
        }

        if (!mons->caught())
        {
            if (mons->pos() + mmov == you.pos())
            {
                ASSERT(!crawl_state.game_is_arena());

                if (!mons->wont_attack() && !mons->has_ench(ENCH_CHARM)
                    && !mons->withdrawn())
                {
                    // If it steps into you, cancel other targets.
                    mons->foe = MHITYOU;
                    mons->target = you.pos();

                    fight_melee(mons, &you);

                    if (mons_is_batty(mons))
                    {
                        mons->behaviour = BEH_WANDER;
                        set_random_target(mons);
                    }
                    DEBUG_ENERGY_USE("fight_melee()");
                    mmov.reset();
                    continue;
                }
            }

            // See if we move into (and fight) an unfriendly monster.
            monster* targ = monster_at(mons->pos() + mmov);
            if (mons_base_type(mons) == MONS_KRAKEN
                && targ && targ->type == MONS_KRAKEN_TENTACLE_SEGMENT
                && targ->props.exists("inwards") && targ->props["inwards"].get_int() == mons->mindex()
                && env.grid(targ->pos()) == DNGN_DEEP_WATER)
            {
                bool basis = targ->props.exists("outwards");
                int out_idx = basis ? targ->props["outwards"].get_int() : -1;
                if (out_idx != -1)
                {
                    menv[out_idx].props["inwards"].get_int() = mons->mindex();
                }

                monster_die(targ,
                            KILL_MISC, NON_MONSTER, true);
                targ = NULL;
            }

            if (targ
                && targ != mons
                && !mons_aligned(mons, targ)
                && monster_can_hit_monster(mons, targ))
            {
                // Maybe they can swap places?
                if (_swap_monsters(mons, targ))
                {
                    _swim_or_move_energy(mons);
                    continue;
                }
                // Figure out if they fight.
                else if ((!mons_is_firewood(targ)
                          || mons->type == MONS_KRAKEN_TENTACLE)
                              && fight_melee(mons, targ))
                {
                    if (mons_is_batty(mons))
                    {
                        mons->behaviour = BEH_WANDER;
                        set_random_target(mons);
                        // mons->speed_increment -= mons->speed;
                    }

                    mmov.reset();
                    DEBUG_ENERGY_USE("fight_melee()");
                    continue;
                }
            }

            if (invalid_monster(mons) || mons_is_stationary(mons))
            {
                if (mons->speed_increment == old_energy)
                    mons->speed_increment -= non_move_energy;
                continue;
            }

            if (mons->cannot_move() || !_monster_move(mons))
            {
                mons->speed_increment -= non_move_energy;
                mons->check_clinging(false);
            }
        }
        you.update_beholder(mons);
        you.update_fearmonger(mons);

        // Reevaluate behaviour, since the monster's surroundings have
        // changed (it may have moved, or died for that matter).  Don't
        // bother for dead monsters.  :)
        if (mons->alive())
        {
            handle_behaviour(mons);
            ASSERT(in_bounds(mons->target) || mons->target.origin());
        }
    }

    if (mons_base_type(mons) == MONS_KRAKEN)
    {
        if (mons->pos() != kraken_last_update)
        {
            move_kraken_tentacles(mons);
        }
        move_kraken_tentacles(mons);
    }

    if (mons->type != MONS_NO_MONSTER && mons->hit_points < 1)
        monster_die(mons, KILL_MISC, NON_MONSTER);
}

//---------------------------------------------------------------
//
// handle_monsters
//
// This is the routine that controls monster AI.
//
//---------------------------------------------------------------
void handle_monsters(bool with_noise)
{
    // Keep track of monsters that have already moved and don't allow
    // them to move again.
    memset(immobile_monster, 0, sizeof immobile_monster);

    for (monster_iterator mi; mi; ++mi)
    {
        if (immobile_monster[mi->mindex()])
            continue;

        const coord_def oldpos = mi->pos();

        handle_monster_move(*mi);
        fire_final_effects();

        if (!invalid_monster(*mi) && mi->pos() != oldpos)
            immobile_monster[mi->mindex()] = true;

        // If the player got banished, discard pending monster actions.
        if (you.banished)
        {
            // Clear list of mesmerising monsters.
            you.clear_beholders();
            you.clear_fearmongers();
            break;
        }
    }

    // Process noises now (before clearing the sleep flag).
    if (with_noise)
        apply_noises();

    // Clear one-turn deep sleep flag.
    // XXX: With the current handling, it would be cleaner to
    //      not treat this as an enchantment.
    // XXX: ENCH_SLEEPY only really works for player-cast
    //      hibernation.
    for (monster_iterator mi; mi; ++mi)
        mi->del_ench(ENCH_SLEEPY);

    // Clear any summoning flags so that lower indiced
    // monsters get their actions in the next round.
    for (int i = 0; i < MAX_MONSTERS; i++)
        menv[i].flags &= ~MF_JUST_SUMMONED;
}

static bool _jelly_divide(monster* parent)
{
    if (!mons_class_flag(parent->type, M_SPLITS))
        return (false);

    const int reqd = std::max(parent->hit_dice * 8, 50);
    if (parent->hit_points < reqd)
        return (false);

    monster* child = NULL;
    coord_def child_spot;
    int num_spots = 0;

    // First, find a suitable spot for the child {dlb}:
    for (adjacent_iterator ai(parent->pos()); ai; ++ai)
        if (actor_at(*ai) == NULL && parent->can_pass_through(*ai))
            if (one_chance_in(++num_spots))
                child_spot = *ai;

    if (num_spots == 0)
        return (false);

    // Now that we have a spot, find a monster slot {dlb}:
    child = get_free_monster();
    if (!child)
        return (false);

    // Handle impact of split on parent {dlb}:
    parent->max_hit_points /= 2;

    if (parent->hit_points > parent->max_hit_points)
        parent->hit_points = parent->max_hit_points;

    parent->init_experience();
    parent->experience = parent->experience * 3 / 5 + 1;

    // Create child {dlb}:
    // This is terribly partial and really requires
    // more thought as to generation ... {dlb}
    *child = *parent;
    child->max_hit_points  = child->hit_points;
    child->speed_increment = 70 + random2(5);
    child->moveto(child_spot);
    child->set_new_monster_id();

    mgrd(child->pos()) = child->mindex();

    if (!simple_monster_message(parent, " splits in two!"))
        if (player_can_hear(parent->pos()) || player_can_hear(child->pos()))
            mpr("You hear a squelching noise.", MSGCH_SOUND);

    if (crawl_state.game_is_arena())
        arena_placed_monster(child);

    return (true);
}

// XXX: This function assumes that only jellies eat items.
static bool _monster_eat_item(monster* mons, bool nearby)
{
    if (!mons_eats_items(mons))
        return (false);

    // Friendly jellies won't eat (unless worshipping Jiyva).
    if (mons->friendly() && you.religion != GOD_JIYVA)
        return (false);

    // Off-limit squares are off-limit.
    if (testbits(env.pgrid(mons->pos()), FPROP_NO_JIYVA))
        return (false);

    int hps_changed = 0;
    // Zotdef jellies are toned down slightly
    int max_eat = roll_dice(1, (crawl_state.game_is_zotdef() ? 8 : 10));
    int eaten = 0;
    bool eaten_net = false;
    bool death_ooze_ate_good = false;
    bool death_ooze_ate_corpse = false;
    bool shown_msg = false;
    piety_gain_t gain = PIETY_NONE;
    int js = JS_NONE;

    // Jellies can swim, so don't check water
    for (stack_iterator si(mons->pos());
         si && eaten < max_eat && hps_changed < 50; ++si)
    {
        if (!is_item_jelly_edible(*si))
            continue;

#if defined(DEBUG_DIAGNOSTICS) || defined(DEBUG_EATERS)
        mprf(MSGCH_DIAGNOSTICS,
             "%s eating %s", mons->name(DESC_PLAIN, true).c_str(),
             si->name(DESC_PLAIN).c_str());
#endif

        int quant = si->quantity;

        death_ooze_ate_good = (mons->type == MONS_DEATH_OOZE
                               && (get_weapon_brand(*si) == SPWPN_HOLY_WRATH
                                   || get_ammo_brand(*si) == SPMSL_SILVER));
        death_ooze_ate_corpse = (mons->type == MONS_DEATH_OOZE
                                 && ((si->base_type == OBJ_CORPSES
                                      && si->sub_type == CORPSE_BODY)
                                    || si->base_type == OBJ_FOOD
                                      && si->sub_type == FOOD_CHUNK));

        if (si->base_type != OBJ_GOLD)
        {
            quant = std::min(quant, max_eat - eaten);

            hps_changed += (quant * item_mass(*si))
                           / (crawl_state.game_is_zotdef() ? 30 : 20) + quant;
            eaten += quant;

            if (mons->caught()
                && si->base_type == OBJ_MISSILES
                && si->sub_type == MI_THROWING_NET
                && item_is_stationary(*si))
            {
                mons->del_ench(ENCH_HELD, true);
                eaten_net = true;
            }
        }
        else
        {
            // Shouldn't be much trouble to digest a huge pile of gold!
            if (quant > 500)
                quant = 500 + roll_dice(2, (quant - 500) / 2);

            hps_changed += quant / 10 + 1;
            eaten++;
        }

        if (eaten && !shown_msg && player_can_hear(mons->pos()))
        {
            mprf(MSGCH_SOUND, "You hear a%s slurping noise.",
                 nearby ? "" : " distant");
            shown_msg = true;
        }

        if (you.religion == GOD_JIYVA)
        {
            gain = sacrifice_item_stack(*si, &js);
            if (gain > PIETY_NONE)
                simple_god_message(" appreciates your sacrifice.");

            jiyva_slurp_message(js);
        }

        if (quant >= si->quantity)
            item_was_destroyed(*si, mons->mindex());

        if (is_blood_potion(*si))
            for (int i = 0; i < quant; ++i)
                remove_oldest_blood_potion(*si);
        dec_mitm_item_quantity(si.link(), quant);
    }

    if (eaten > 0)
    {
        hps_changed = std::max(hps_changed, 1);
        hps_changed = std::min(hps_changed, 50);

        if (death_ooze_ate_good)
            mons->hurt(NULL, hps_changed, BEAM_NONE, false);
        else
        {
            // This is done manually instead of using heal_monster(),
            // because that function doesn't work quite this way. - bwr
            mons->hit_points += hps_changed;
            mons->hit_points = std::min(mons->hit_points, MAX_MONSTER_HP);
            mons->max_hit_points = std::max(mons->hit_points,
                                               mons->max_hit_points);
        }

        if (death_ooze_ate_corpse)
            place_cloud(CLOUD_MIASMA, mons->pos(), 4 + random2(5), mons);

        if (death_ooze_ate_good)
            simple_monster_message(mons, " twists violently!");
        else if (eaten_net)
            simple_monster_message(mons, " devours the net!");
        else
            _jelly_divide(mons);
    }

    return (eaten > 0);
}

static bool _monster_eat_single_corpse(monster* mons, item_def& item,
                                       bool do_heal, bool nearby)
{
    if (item.base_type != OBJ_CORPSES || item.sub_type != CORPSE_BODY)
        return (false);

    monster_type mt = static_cast<monster_type>(item.plus);
    if (do_heal)
    {
        mons->hit_points += 1 + random2(mons_weight(mt)) / 100;
        mons->hit_points = std::min(MAX_MONSTER_HP, mons->hit_points);
        mons->max_hit_points = std::max(mons->hit_points,
                                           mons->max_hit_points);
    }

    if (nearby)
    {
        mprf("%s eats %s.", mons->name(DESC_THE).c_str(),
             item.name(DESC_THE).c_str());
    }

    // Assume that eating a corpse requires butchering it.  Use logic
    // from misc.cc:turn_corpse_into_chunks() and the butchery-related
    // delays in delay.cc:stop_delay().

    const int max_chunks = get_max_corpse_chunks(mt);

    // Only fresh corpses bleed enough to colour the ground.
    if (!food_is_rotten(item))
        bleed_onto_floor(mons->pos(), mt, max_chunks, true);

    if (mons_skeleton(mt) && one_chance_in(3))
        turn_corpse_into_skeleton(item);
    else
        destroy_item(item.index());

    return (true);
}

static bool _monster_eat_corpse(monster* mons, bool do_heal, bool nearby)
{
    if (!mons_eats_corpses(mons))
        return (false);

    int eaten = 0;

    for (stack_iterator si(mons->pos()); si; ++si)
    {
        if (_monster_eat_single_corpse(mons, *si, do_heal, nearby))
        {
            eaten++;
            break;
        }
    }

    return (eaten > 0);
}

static bool _monster_eat_food(monster* mons, bool nearby)
{
    if (!mons_eats_food(mons))
        return (false);

    if (mons_is_fleeing(mons))
        return (false);

    int eaten = 0;

    for (stack_iterator si(mons->pos()); si; ++si)
    {
        const bool is_food = (si->base_type == OBJ_FOOD);
        const bool is_corpse = (si->base_type == OBJ_CORPSES
                                   && si->sub_type == CORPSE_BODY);

        if (!is_food && !is_corpse)
            continue;

        if ((mons->wont_attack()
                || grid_distance(mons->pos(), you.pos()) > 1)
            && coinflip())
        {
            if (is_food)
            {
                if (nearby)
                {
                    mprf("%s eats %s.", mons->name(DESC_THE).c_str(),
                         quant_name(*si, 1, DESC_THE).c_str());
                }

                dec_mitm_item_quantity(si.link(), 1);

                eaten++;
                break;
            }
            else
            {
                // Assume that only undead can heal from eating corpses.
                if (_monster_eat_single_corpse(mons, *si,
                                               mons->holiness() == MH_UNDEAD,
                                               nearby))
                {
                    eaten++;
                    break;
                }
            }
        }
    }

    return (eaten > 0);
}

//---------------------------------------------------------------
//
// handle_pickup
//
// Returns false if monster doesn't spend any time picking something up.
//
//---------------------------------------------------------------
static bool _handle_pickup(monster* mons)
{
    if (mons->asleep() || mons->submerged())
        return (false);

    // Hack - Harpies fly over water, but we don't have a general
    // system for monster igrd yet.  Flying intelligent monsters
    // (kenku!) would also count here.
    dungeon_feature_type feat = grd(mons->pos());

    if ((feat == DNGN_LAVA || feat == DNGN_DEEP_WATER) && !mons->flight_mode())
        return (false);

    const bool nearby = mons_near(mons);
    int count_pickup = 0;

    if (mons_itemeat(mons) != MONEAT_NOTHING)
    {
        if (mons_eats_items(mons))
        {
            if (_monster_eat_item(mons, nearby))
                return (false);
        }
        else if (mons_eats_corpses(mons))
        {
            // Assume that only undead can heal from eating corpses.
            if (_monster_eat_corpse(mons, mons->holiness() == MH_UNDEAD,
                                    nearby))
            {
                return (false);
            }
        }
        else if (mons_eats_food(mons))
        {
            if (_monster_eat_food(mons, nearby))
                return (false);
        }
    }

    if (mons_itemuse(mons) >= MONUSE_WEAPONS_ARMOUR)
    {
        // Note: Monsters only look at stuff near the top of stacks.
        //
        // XXX: Need to put in something so that monster picks up
        // multiple items (e.g. ammunition) identical to those it's
        // carrying.
        //
        // Monsters may now pick up up to two items in the same turn.
        // (jpeg)
        for (stack_iterator si(mons->pos()); si; ++si)
        {
            if (mons->pickup_item(*si, nearby))
                count_pickup++;

            if (count_pickup > 1 || coinflip())
                break;
        }
    }

    return (count_pickup > 0);
}

// Randomise potential damage.
static int _estimated_trap_damage(trap_type trap)
{
    switch (trap)
    {
        case TRAP_BLADE: return (10 + random2(30));
        case TRAP_DART:  return (random2(4));
        case TRAP_ARROW: return (random2(7));
        case TRAP_SPEAR: return (random2(10));
        case TRAP_BOLT:  return (random2(13));
        case TRAP_AXE:   return (random2(15));
        default:         return (0);
    }
}

// Check whether a given trap (described by trap position) can be
// regarded as safe.  Takes into account monster intelligence and
// allegiance.
// (just_check is used for intelligent monsters trying to avoid traps.)
static bool _is_trap_safe(const monster* mons, const coord_def& where,
                          bool just_check)
{
    const int intel = mons_intel(mons);

    const trap_def *ptrap = find_trap(where);
    if (!ptrap)
        return (true);
    const trap_def& trap = *ptrap;

    const bool player_knows_trap = (trap.is_known(&you));

    // No friendly monsters will ever enter a Zot trap you know.
    if (player_knows_trap && mons->friendly() && trap.type == TRAP_ZOT)
        return (false);

    // Dumb monsters don't care at all.
    if (intel == I_PLANT)
        return (true);

    // Known shafts are safe. Unknown ones are unknown.
    if (trap.type == TRAP_SHAFT)
        return (true);

    // Hostile monsters are not afraid of non-mechanical traps.
    // Allies will try to avoid teleportation and zot traps.
    const bool mechanical = (trap.category() == DNGN_TRAP_MECHANICAL);

    if (trap.is_known(mons))
    {
        if (just_check)
            return (false); // Square is blocked.
        else
        {
            // Test for corridor-like environment.
            const int x = where.x - mons->pos().x;
            const int y = where.y - mons->pos().y;

            // The question is whether the monster (m) can easily reach its
            // presumable destination (x) without stepping on the trap. Traps
            // in corridors do not allow this. See e.g
            //  #x#        ##
            //  #^#   or  m^x
            //   m         ##
            //
            // The same problem occurs if paths are blocked by monsters,
            // hostile terrain or other traps rather than walls.
            // What we do is check whether the squares with the relative
            // positions (-1,0)/(+1,0) or (0,-1)/(0,+1) form a "corridor"
            // (relative to the _trap_ position rather than the monster one).
            // If they don't, the trap square is marked as "unsafe" (because
            // there's a good alternative move for the monster to take),
            // otherwise the decision will be made according to later tests
            // (monster hp, trap type, ...)
            // If a monster still gets stuck in a corridor it will usually be
            // because it has less than half its maximum hp.

            if ((mon_can_move_to_pos(mons, coord_def(x-1, y), true)
                 || mon_can_move_to_pos(mons, coord_def(x+1,y), true))
                && (mon_can_move_to_pos(mons, coord_def(x,y-1), true)
                    || mon_can_move_to_pos(mons, coord_def(x,y+1), true)))
            {
                return (false);
            }
        }
    }

    // Friendlies will try not to be parted from you.
    if (intelligent_ally(mons) && trap.type == TRAP_TELEPORT
        && player_knows_trap && mons_near(mons))
    {
        return (false);
    }

    // Healthy monsters don't mind a little pain.
    if (mechanical && mons->hit_points >= mons->max_hit_points / 2
        && (intel == I_ANIMAL
            || mons->hit_points > _estimated_trap_damage(trap.type)))
    {
        return (true);
    }

    // In Zotdef critters will risk death to get to the Orb
    if (crawl_state.game_is_zotdef() && mechanical)
        return (true);

    // Friendly and good neutral monsters don't enjoy Zot trap perks;
    // handle accordingly.  In the arena Zot traps affect all monsters.
    if (mons->wont_attack() || crawl_state.game_is_arena())
    {
        return (mechanical ? mons_flies(mons)
                           : !trap.is_known(mons) || trap.type != TRAP_ZOT);
    }
    else
        return (!mechanical || mons_flies(mons));
}

static void _mons_open_door(monster* mons, const coord_def &pos)
{
    dungeon_feature_type grid = grd(pos);
    const char *adj = "", *noun = "door";

    bool was_secret = false;
    bool was_seen   = false;

    std::set<coord_def> all_door = connected_doors(pos);
    get_door_description(all_door.size(), &adj, &noun);

    for (std::set<coord_def>::iterator i = all_door.begin();
         i != all_door.end(); ++i)
    {
        const coord_def& dc = *i;
        if (grd(dc) == DNGN_SECRET_DOOR && you.see_cell(dc))
        {
            grid = grid_secret_door_appearance(dc);
            was_secret = true;
        }

        if (you.see_cell(dc))
            was_seen = true;

        grd(dc) = DNGN_OPEN_DOOR;
        set_terrain_changed(dc);
    }

    if (was_seen)
    {
        viewwindow();

        if (was_secret)
        {
            mprf("%s was actually a secret door!",
                 feature_description(grid, NUM_TRAPS, "",
                                     DESC_THE, false).c_str());
            learned_something_new(HINT_FOUND_SECRET_DOOR, pos);
        }

        std::string open_str = "opens the ";
        open_str += adj;
        open_str += noun;
        open_str += ".";

        mons->seen_context = open_str;

        if (!you.can_see(mons))
        {
            mprf("Something unseen %s", open_str.c_str());
            interrupt_activity(AI_FORCE_INTERRUPT);
        }
        else if (!you_are_delayed())
        {
            mprf("%s %s", mons->name(DESC_A).c_str(),
                 open_str.c_str());
        }
    }

    mons->lose_energy(EUT_MOVE);

    dungeon_events.fire_position_event(DET_DOOR_OPENED, pos);
}

static bool _no_habitable_adjacent_grids(const monster* mon)
{
    for (adjacent_iterator ai(mon->pos()); ai; ++ai)
        if (monster_habitable_grid(mon, grd(*ai)))
            return (false);

    return (true);
}

static bool _same_kraken_parts(const monster* mpusher,
                               const monster* mpushee)
{
    if (mons_base_type(mpusher) != MONS_KRAKEN)
        return (false);

    if (mpushee->type == MONS_KRAKEN_TENTACLE
        && int(mpushee->number) == mpusher->mindex())
    {
        return (true);
    }

    if (mpushee->type == MONS_KRAKEN_TENTACLE_SEGMENT
        && int(menv[mpushee->number].number) == mpusher->mindex()
        && mpushee->props.exists("inwards") && mpushee->props["inwards"].get_int() == mpusher->mindex())
    {
        return (true);
    }

    return false;
}

static bool _mons_can_displace(const monster* mpusher,
                               const monster* mpushee)
{
    if (invalid_monster(mpusher) || invalid_monster(mpushee))
        return (false);

    const int ipushee = mpushee->mindex();
    if (invalid_monster_index(ipushee))
        return (false);


    if (immobile_monster[ipushee]
        && !_same_kraken_parts(mpusher, mpushee))
    {
        return (false);
    }

    // Confused monsters can't be pushed past, sleeping monsters
    // can't push. Note that sleeping monsters can't be pushed
    // past, either, but they may be woken up by a crowd trying to
    // elbow past them, and the wake-up check happens downstream.
    // Monsters caught in a net also can't be pushed past.
    if (mons_is_confused(mpusher) || mons_is_confused(mpushee)
        || mpusher->cannot_move() || mons_is_stationary(mpusher)
        || (!_same_kraken_parts(mpusher, mpushee)
           && (mpushee->cannot_move()
               || mons_is_stationary(mpushee)))
        || mpusher->asleep() || mpushee->caught())
    {
        return (false);
    }

    // Batty monsters are unpushable.
    if (mons_is_batty(mpusher) || mons_is_batty(mpushee))
        return (false);

    if (!monster_shover(mpusher))
        return (false);

    // Fleeing monsters of the same type may push past higher ranking ones.
    if (!monster_senior(mpusher, mpushee, mons_is_fleeing(mpusher)))
        return (false);

    return (true);
}

static int _count_adjacent_slime_walls(const coord_def &pos)
{
    int count = 0;
    for (adjacent_iterator ai(pos); ai; ++ai)
        if (env.grid(*ai) == DNGN_SLIMY_WALL)
            count++;

    return (count);
}

// Returns true if the monster should try to avoid that position
// because of taking damage from slime walls.
static bool _check_slime_walls(const monster *mon,
                               const coord_def &targ)
{
    if (!player_in_branch(BRANCH_SLIME_PITS) || mons_is_slime(mon)
        || mon->res_acid() >= 3 || mons_intel(mon) <= I_INSECT)
    {
        return (false);
    }
    const int target_count = _count_adjacent_slime_walls(targ);
    // Entirely safe.
    if (!target_count)
        return (false);

    const int current_count = _count_adjacent_slime_walls(mon->pos());
    if (target_count <= current_count)
        return (false);

    // The monster needs to have a purpose to risk taking damage.
    if (!mons_is_seeking(mon))
        return (true);

    // With enough hit points monsters will consider moving
    // onto more dangerous squares.
    return (mon->hit_points < mon->max_hit_points / 2);
}
// Check whether a monster can move to given square (described by its relative
// coordinates to the current monster position). just_check is true only for
// calls from is_trap_safe when checking the surrounding squares of a trap.
bool mon_can_move_to_pos(const monster* mons, const coord_def& delta,
                         bool just_check)
{
    const coord_def targ = mons->pos() + delta;

    // Bounds check: don't consider moving out of grid!
    if (!in_bounds(targ))
        return (false);

    // No monster may enter the open sea.
    if (grd(targ) == DNGN_OPEN_SEA || grd(targ) == DNGN_LAVA_SEA)
        return (false);

    // Non-friendly and non-good neutral monsters won't enter
    // sanctuaries.
    if (!mons->wont_attack()
        && is_sanctuary(targ)
        && !is_sanctuary(mons->pos()))
    {
        return (false);
    }

    // Inside a sanctuary don't attack anything!
    if (is_sanctuary(mons->pos()) && actor_at(targ))
        return (false);

    const dungeon_feature_type target_grid = grd(targ);
    const habitat_type habitat = mons_primary_habitat(mons);

    // The kraken is so large it cannot enter shallow water.
    // Its tentacles can, and will, though.
    if (mons_base_type(mons) == MONS_KRAKEN
        && target_grid == DNGN_SHALLOW_WATER)
    {
        return (false);
    }

    bool no_water = false;

    const int targ_cloud_num = env.cgrid(targ);
    if (mons_avoids_cloud(mons, targ_cloud_num))
        return (false);

    if (_check_slime_walls(mons, targ))
        return (false);

    const bool burrows = mons_class_flag(mons->type, M_BURROWS);
    const bool flattens_trees = mons_flattens_trees(mons);
    if ((burrows && (target_grid == DNGN_ROCK_WALL
                     || target_grid == DNGN_CLEAR_ROCK_WALL))
        || (flattens_trees && feat_is_tree(target_grid)))
    {
        // Don't burrow out of bounds.
        if (!in_bounds(targ))
            return (false);
    }
    else if (no_water && feat_is_water(target_grid))
        return (false);
    else if (!mons_can_traverse(mons, targ, false)
             && !monster_habitable_grid(mons, target_grid))
    {
        // If the monster somehow ended up in this habitat (and is
        // not dead by now), give it a chance to get out again.
        if (grd(mons->pos()) == target_grid
            && _no_habitable_adjacent_grids(mons))
        {
            return (true);
        }

        return (false);
    }

    // Wandering mushrooms usually don't move while you are looking.
    if (mons->type == MONS_WANDERING_MUSHROOM)
    {
        if (!mons->wont_attack()
            && is_sanctuary(mons->pos()))
        {
            return (true);
        }

        if (!mons->friendly()
                && you.see_cell(targ)
            || mon_enemies_around(mons))
        {
            return (false);
        }
    }

    // Fire elementals avoid water and cold.
    if (mons->type == MONS_FIRE_ELEMENTAL && feat_is_watery(target_grid))
        return (false);

    // Submerged water creatures avoid the shallows where
    // they would be forced to surface. -- bwr
    // [dshaligram] Monsters now prefer to head for deep water only if
    // they're low on hitpoints. No point in hiding if they want a
    // fight.
    if (habitat == HT_WATER
        && targ != you.pos()
        && target_grid != DNGN_DEEP_WATER
        && grd(mons->pos()) == DNGN_DEEP_WATER
        && mons->hit_points < (mons->max_hit_points * 3) / 4)
    {
        return (false);
    }

    // Smacking the player is always a good move if we're
    // hostile (even if we're heading somewhere else).
    // Also friendlies want to keep close to the player
    // so it's okay as well.

    // Smacking another monster is good, if the monsters
    // are aligned differently.
    if (monster* targmonster = monster_at(targ))
    {
        if (just_check)
        {
            if (targ == mons->pos())
                return (true);

            return (false); // blocks square
        }

        // Cut down plants only when no alternative, or they're
        // our target.
        if (mons_is_firewood(targmonster) && mons->target != targ)
            return (false);

        if (mons_aligned(mons, targmonster)
            && !_mons_can_displace(mons, targmonster))
        {
            // In Zotdef hostiles will whack other hostiles if immobile
            // - prevents plugging gaps with hostile oklobs
            if (crawl_state.game_is_zotdef())
            {
                if (!mons_is_stationary(targmonster)
                    || targmonster->attitude != ATT_HOSTILE)
                {
                    return (false);
                }
            }
            else
                return (false);
        }
    }

    // Friendlies shouldn't try to move onto the player's
    // location, if they are aiming for some other target.
    if (mons->wont_attack()
        && mons->foe != MHITYOU
        && (mons->foe != MHITNOT || mons->is_patrolling())
        && targ == you.pos())
    {
        return (false);
    }

    // Wandering through a trap is OK if we're pretty healthy,
    // really stupid, or immune to the trap.
    if (!_is_trap_safe(mons, targ, just_check))
        return (false);

    // If we end up here the monster can safely move.
    return (true);
}

// Uses, and updates the global variable mmov.
static void _find_good_alternate_move(monster* mons,
                                      const move_array& good_move)
{
    const coord_def target = mons->firing_pos.zero() ? mons->target
                                                     : mons->firing_pos;
    const int current_distance = distance(mons->pos(), target);

    int dir = _compass_idx(mmov);

    // Only handle if the original move is to an adjacent square.
    if (dir == -1)
        return;

    int dist[2];

    // First 1 away, then 2 (3 is silly).
    for (int j = 1; j <= 2; j++)
    {
        const int FAR_AWAY = 1000000;

        // Try both directions (but randomise which one is first).
        const int sdir = coinflip() ? j : -j;
        const int inc = -2 * sdir;

        for (int mod = sdir, i = 0; i < 2; mod += inc, i++)
        {
            const int newdir = (dir + 8 + mod) % 8;
            if (good_move[mon_compass[newdir].x+1][mon_compass[newdir].y+1])
                dist[i] = distance(mons->pos()+mon_compass[newdir], target);
            else
                dist[i] = (mons_is_fleeing(mons)) ? (-FAR_AWAY) : FAR_AWAY;
        }

        const int dir0 = ((dir + 8 + sdir) % 8);
        const int dir1 = ((dir + 8 - sdir) % 8);

        // Now choose.
        if (dist[0] == dist[1] && abs(dist[0]) == FAR_AWAY)
            continue;

        // Which one was better? -- depends on FLEEING or not.
        if (mons_is_fleeing(mons))
        {
            if (dist[0] >= dist[1] && dist[0] >= current_distance)
            {
                mmov = mon_compass[dir0];
                break;
            }
            if (dist[1] >= dist[0] && dist[1] >= current_distance)
            {
                mmov = mon_compass[dir1];
                break;
            }
        }
        else
        {
            if (dist[0] <= dist[1] && dist[0] <= current_distance)
            {
                mmov = mon_compass[dir0];
                break;
            }
            if (dist[1] <= dist[0] && dist[1] <= current_distance)
            {
                mmov = mon_compass[dir1];
                break;
            }
        }
    }
}

static void _jelly_grows(monster* mons)
{
    if (player_can_hear(mons->pos()))
    {
        mprf(MSGCH_SOUND, "You hear a%s slurping noise.",
             mons_near(mons) ? "" : " distant");
    }

    mons->hit_points += 5;
    // possible with ridiculous farming on a full level
    mons->hit_points = std::min(mons->hit_points, MAX_MONSTER_HP);

    // note here, that this makes jellies "grow" {dlb}:
    if (mons->hit_points > mons->max_hit_points)
        mons->max_hit_points = mons->hit_points;

    _jelly_divide(mons);
}

static bool _monster_swaps_places(monster* mon, const coord_def& delta)
{
    if (delta.origin())
        return (false);

    monster* const m2 = monster_at(mon->pos() + delta);

    if (!m2)
        return (false);

    if (!_mons_can_displace(mon, m2))
        return (false);

    if (m2->asleep())
    {
        if (coinflip())
        {
            dprf("Alerting monster %s at (%d,%d)",
                 m2->name(DESC_PLAIN).c_str(), m2->pos().x, m2->pos().y);
            behaviour_event(m2, ME_ALERT, MHITNOT);
        }
        return (false);
    }

    // Check that both monsters will be happy at their proposed new locations.
    const coord_def c = mon->pos();
    const coord_def n = mon->pos() + delta;

    if (!monster_habitable_grid(mon, grd(n))
        || !monster_habitable_grid(m2, grd(c)))
    {
        return (false);
    }

    // Okay, do the swap!
#ifdef EUCLIDEAN
    _swim_or_move_energy(mon, delta.abs() == 2);
#else
    _swim_or_move_energy(mon);
#endif

    mon->set_position(n);
    mgrd(n) = mon->mindex();
    m2->set_position(c);
    const int m2i = m2->mindex();
    ASSERT(m2i >= 0 && m2i < MAX_MONSTERS);
    mgrd(c) = m2i;
    immobile_monster[m2i] = true;

    mon->check_redraw(c, false);
    mon->apply_location_effects(c);
    m2->check_redraw(n, false);
    m2->apply_location_effects(n);

    // The seen context no longer applies if the monster is moving normally.
    mon->seen_context.clear();
    m2->seen_context.clear();

    return (false);
}

static bool _do_move_monster(monster* mons, const coord_def& delta)
{
    const coord_def f = mons->pos() + delta;

    if (!in_bounds(f))
        return (false);

    if (f == you.pos())
    {
        fight_melee(mons, &you);
        return (true);
    }

    // This includes the case where the monster attacks itself.
    if (monster* def = monster_at(f))
    {
        fight_melee(mons, def);
        return (true);
    }

    if (mons_can_open_door(mons, f))
    {
        _mons_open_door(mons, f);
        return (true);
    }
    else if (mons_can_eat_door(mons, f))
    {
        grd(f) = DNGN_FLOOR;
        set_terrain_changed(f);

        _jelly_grows(mons);

        if (you.see_cell(f))
        {
            viewwindow();

            if (!you.can_see(mons))
            {
                mpr("The door mysteriously vanishes.");
                interrupt_activity(AI_FORCE_INTERRUPT);
            }
            else
                simple_monster_message(mons, " eats the door!");
        }
    } // done door-eating jellies

    // The monster gave a "comes into view" message and then immediately
    // moved back out of view, leaing the player nothing to see, so give
    // this message to avoid confusion.
    if (mons->seen_context == _just_seen && !you.see_cell(f))
        simple_monster_message(mons, " moves out of view.");
    else if (crawl_state.game_is_hints() && (mons->flags & MF_WAS_IN_VIEW)
             && !you.see_cell(f))
    {
        learned_something_new(HINT_MONSTER_LEFT_LOS, mons->pos());
    }

    // The seen context no longer applies if the monster is moving normally.
    mons->seen_context.clear();

    // This appears to be the real one, ie where the movement occurs:
#ifdef EUCLIDEAN
    _swim_or_move_energy(mons, delta.abs() == 2);
#else
    _swim_or_move_energy(mons);
#endif

    if (grd(mons->pos()) == DNGN_DEEP_WATER && grd(f) != DNGN_DEEP_WATER
        && !monster_habitable_grid(mons, DNGN_DEEP_WATER))
    {
        mons->seen_context = "emerges from the water";
    }
    mgrd(mons->pos()) = NON_MONSTER;

    coord_def old_pos = mons->pos();

    mons->set_position(f);

    mgrd(mons->pos()) = mons->mindex();

    mons->check_clinging(true);
    ballisto_on_move(mons, old_pos);

    mons->check_redraw(mons->pos() - delta);
    mons->apply_location_effects(mons->pos() - delta);

    return (true);
}

// May mons attack targ if it's in its way, despite
// possibly aligned attitudes?
// The aim of this is to have monsters cut down plants
// to get to the player if necessary.
static bool _may_cutdown(monster* mons, monster* targ)
{
    // Save friendly plants from allies.
    // [ds] I'm deliberately making the alignment checks symmetric here.
    // The previous check involved good-neutrals never attacking friendlies
    // and friendlies never attacking anything other than hostiles.
    if ((mons->friendly() || mons->good_neutral())
         && (targ->friendly() || targ->good_neutral()))
    {
        return false;
    }
    // Outside of that case, can always cut mundane plants.
    if (mons_is_firewood(targ))
        return true;

    // In normal games, that's it.  Gotta keep those butterflies alive...
    if (!crawl_state.game_is_zotdef())
        return false;

    return (mons_is_stationary(targ)
            || mons_class_flag(mons_base_type(targ), M_NO_EXP_GAIN)
               && !mons_is_tentacle(targ->type));
}

static bool _monster_move(monster* mons)
{
    move_array good_move;

    const habitat_type habitat = mons_primary_habitat(mons);
    bool deep_water_available = false;

    if (mons->type == MONS_TRAPDOOR_SPIDER)
    {
        if (mons->submerged())
            return (false);

        // Trapdoor spiders hide if they can't see their foe.
        // (Note that friendly trapdoor spiders will thus hide even
        // if they can see you.)
        const actor *foe = mons->get_foe();
        const bool can_see = foe && mons->can_see(foe);

        if (monster_can_submerge(mons, grd(mons->pos()))
            && !can_see && !mons_is_confused(mons)
            && !mons->caught()
            && !mons->berserk())
        {
            mons->add_ench(ENCH_SUBMERGED);
            mons->behaviour = BEH_LURK;
            return (false);
        }
    }

    // Berserking monsters make a lot of racket.
    if (mons->berserk())
    {
        int noise_level = get_shout_noise_level(mons_shouts(mons->type));
        if (noise_level > 0)
        {
            if (you.can_see(mons))
            {
                if (one_chance_in(10))
                {
                    mprf(MSGCH_TALK_VISUAL, "%s rages.",
                         mons->name(DESC_THE).c_str());
                }
                noisy(noise_level, mons->pos(), mons->mindex());
            }
            else if (one_chance_in(5))
                handle_monster_shouts(mons, true);
            else
            {
                // Just be noisy without messaging the player.
                noisy(noise_level, mons->pos(), mons->mindex());
            }
        }
    }

    if (mons->confused())
    {
        if (!mmov.origin() || one_chance_in(15))
        {
            const coord_def newpos = mons->pos() + mmov;
            if (in_bounds(newpos)
                && (habitat == HT_LAND
                    || monster_habitable_grid(mons, grd(newpos))))
            {
                return _do_move_monster(mons, mmov);
            }
        }
        return (false);
    }

    // If a water monster is currently flopping around on land, it cannot
    // really control where it wants to move, though there's a 50% chance
    // of flopping into an adjacent water grid.
    if (mons->has_ench(ENCH_AQUATIC_LAND))
    {
        std::vector<coord_def> adj_water;
        std::vector<coord_def> adj_move;
        for (adjacent_iterator ai(mons->pos()); ai; ++ai)
        {
            if (!cell_is_solid(*ai))
            {
                adj_move.push_back(*ai);
                if (feat_is_watery(grd(*ai)))
                    adj_water.push_back(*ai);
            }
        }
        if (adj_move.empty())
        {
            simple_monster_message(mons, " flops around on dry land!");
            return (false);
        }

        std::vector<coord_def> moves = adj_water;
        if (adj_water.empty() || coinflip())
            moves = adj_move;

        coord_def newpos = mons->pos();
        int count = 0;
        for (unsigned int i = 0; i < moves.size(); ++i)
            if (one_chance_in(++count))
                newpos = moves[i];

        const monster* mon2 = monster_at(newpos);
        if (newpos == you.pos() && mons->wont_attack()
            || (mon2 && mons->wont_attack() == mon2->wont_attack()))
        {

            simple_monster_message(mons, " flops around on dry land!");
            return (false);
        }

        return _do_move_monster(mons, newpos - mons->pos());
    }

    // Let's not even bother with this if mmov is zero.
    if (mmov.origin())
        return (false);

    for (int count_x = 0; count_x < 3; count_x++)
        for (int count_y = 0; count_y < 3; count_y++)
        {
            const int targ_x = mons->pos().x + count_x - 1;
            const int targ_y = mons->pos().y + count_y - 1;

            // Bounds check: don't consider moving out of grid!
            if (!in_bounds(targ_x, targ_y))
            {
                good_move[count_x][count_y] = false;
                continue;
            }
            dungeon_feature_type target_grid = grd[targ_x][targ_y];

            if (target_grid == DNGN_DEEP_WATER)
                deep_water_available = true;

            good_move[count_x][count_y] =
                mon_can_move_to_pos(mons, coord_def(count_x-1, count_y-1));
        }

    // Now we know where we _can_ move.

    const coord_def newpos = mons->pos() + mmov;
    // Water creatures have a preference for water they can hide in -- bwr
    // [ds] Weakened the powerful attraction to deep water if the monster
    // is in good health.
    if (habitat == HT_WATER
        && deep_water_available
        && grd(mons->pos()) != DNGN_DEEP_WATER
        && grd(newpos) != DNGN_DEEP_WATER
        && newpos != you.pos()
        && (one_chance_in(3)
            || mons->hit_points <= (mons->max_hit_points * 3) / 4))
    {
        int count = 0;

        for (int cx = 0; cx < 3; cx++)
            for (int cy = 0; cy < 3; cy++)
            {
                if (good_move[cx][cy]
                    && grd[mons->pos().x + cx - 1][mons->pos().y + cy - 1]
                            == DNGN_DEEP_WATER)
                {
                    if (one_chance_in(++count))
                    {
                        mmov.x = cx - 1;
                        mmov.y = cy - 1;
                    }
                }
            }
    }

    // Now, if a monster can't move in its intended direction, try
    // either side.  If they're both good, move in whichever dir
    // gets it closer (farther for fleeing monsters) to its target.
    // If neither does, do nothing.
    if (good_move[mmov.x + 1][mmov.y + 1] == false)
        _find_good_alternate_move(mons, good_move);

    // ------------------------------------------------------------------
    // If we haven't found a good move by this point, we're not going to.
    // ------------------------------------------------------------------

    const bool burrows = mons_class_flag(mons->type, M_BURROWS);
    const bool flattens_trees = mons_flattens_trees(mons);
    // Take care of beetle burrowing.
    if (burrows || flattens_trees)
    {
        const dungeon_feature_type feat = grd(mons->pos() + mmov);

        if ((((feat == DNGN_ROCK_WALL || feat == DNGN_CLEAR_ROCK_WALL)
              && burrows)
             || (flattens_trees && feat_is_tree(feat)))
            && good_move[mmov.x + 1][mmov.y + 1] == true)
        {
            const coord_def target(mons->pos() + mmov);

            nuke_wall(target);

            if (flattens_trees)
            {
                // Flattening trees has a movement cost to the monster
                // - 100% over and above its normal move cost.
                _swim_or_move_energy(mons);
                if (you.see_cell(target))
                {
                    const bool actor_visible = you.can_see(mons);
                    mprf("%s knocks down a tree!",
                         actor_visible?
                         mons->name(DESC_THE).c_str() : "Something");
                    noisy(25, target);
                }
                else
                {
                    noisy(25, target, "You hear a crashing sound.");
                }
            }
            else if (player_can_hear(mons->pos() + mmov))
            {
                // Message depends on whether caused by boring beetle or
                // acid (Dissolution).
                mpr((mons->type == MONS_BORING_BEETLE) ?
                    "You hear a grinding noise." :
                    "You hear a sizzling sound.", MSGCH_SOUND);
            }
        }
    }

    bool ret = false;
    if (good_move[mmov.x + 1][mmov.y + 1] && !mmov.origin())
    {
        // Check for attacking player.
        if (mons->pos() + mmov == you.pos())
        {
            ret = fight_melee(mons, &you);
            mmov.reset();
        }

        // If we're following the player through stairs, the only valid
        // movement is towards the player. -- bwr
        if (testbits(mons->flags, MF_TAKING_STAIRS))
        {
            const delay_type delay = current_delay_action();
            if (delay != DELAY_ASCENDING_STAIRS
                && delay != DELAY_DESCENDING_STAIRS)
            {
                mons->flags &= ~MF_TAKING_STAIRS;

                dprf("BUG: %s was marked as follower when not following!",
                     mons->name(DESC_PLAIN).c_str(), true);
            }
            else
            {
                ret    = true;
                mmov.reset();

<<<<<<< HEAD
#ifdef DEBUG_DIAGNOSTICS
                mprf(MSGCH_DIAGNOSTICS,
                     "%s is skipping movement in order to follow.",
                     mons->name(DESC_THE).c_str(), true);
#endif
=======
                dprf("%s is skipping movement in order to follow.",
                     mons->name(DESC_CAP_THE).c_str(), true);
>>>>>>> 96f00b85
            }
        }

        // Check for attacking another monster.
        if (monster* targ = monster_at(mons->pos() + mmov))
        {
            if (mons_aligned(mons, targ) &&
                (!crawl_state.game_is_zotdef() || !_may_cutdown(mons, targ)))
                // Zotdef: monsters will cut down firewood
                ret = _monster_swaps_places(mons, mmov);
            else
            {
                fight_melee(mons, targ);
                ret = true;
            }

            // If the monster swapped places, the work's already done.
            mmov.reset();
        }

        // The monster could die after a melee attack due to a mummy
        // death curse or something.
        if (!mons->alive())
            return (true);

        if (mons_genus(mons->type) == MONS_EFREET
            || mons->type == MONS_FIRE_ELEMENTAL)
        {
            place_cloud(CLOUD_FIRE, mons->pos(), 2 + random2(4), mons);
        }

        if (mons->type == MONS_ROTTING_DEVIL || mons->type == MONS_CURSE_TOE)
            place_cloud(CLOUD_MIASMA, mons->pos(), 2 + random2(3), mons);

        // Commented out, but left in as an example of gloom. {due}
        //if (mons->type == MONS_SHADOW)
        //{
        //    big_cloud (CLOUD_GLOOM, mons->kill_alignment(), mons->pos(), 10 + random2(5), 2 + random2(8));
        //}

    }
    else
    {
        monster* targ = monster_at(mons->pos() + mmov);
        if (!mmov.origin() && targ && _may_cutdown(mons, targ))
        {
            fight_melee(mons, targ);
            ret = true;
        }

        mmov.reset();

        // zotdef: sometimes seem to get gridlock. Reset travel path
        // if we can't move, occasionally
        if (crawl_state.game_is_zotdef() && one_chance_in(20))
        {
             mons->travel_path.clear();
             mons->travel_target = MTRAV_NONE;
        }

        // Fleeing monsters that can't move will panic and possibly
        // turn to face their attacker.
        make_mons_stop_fleeing(mons);
    }

    if (mmov.x || mmov.y || (mons->confused() && one_chance_in(6)))
        return (_do_move_monster(mons, mmov));

    if (mons_is_wandering(mons))
    {
        // trigger a re-evaluation of our wander target on our next move -cao
        mons->target = mons->pos();
        if (!mons->is_patrolling() )
        {
            mons->travel_target = MTRAV_NONE;
            mons->travel_path.clear();
        }
        mons->firing_pos.reset();
    }

    return (ret);
}

static void _mons_in_cloud(monster* mons)
{
    // Submerging in water or lava saves from clouds.
    if (mons->submerged() && env.grid(mons->pos()) != DNGN_FLOOR)
        return;

    actor_apply_cloud(mons);
}

static spell_type _map_wand_to_mspell(int wand_type)
{
    switch (wand_type)
    {
    case WAND_FLAME:           return SPELL_THROW_FLAME;
    case WAND_FROST:           return SPELL_THROW_FROST;
    case WAND_SLOWING:         return SPELL_SLOW;
    case WAND_HASTING:         return SPELL_HASTE;
    case WAND_MAGIC_DARTS:     return SPELL_MAGIC_DART;
    case WAND_HEALING:         return SPELL_MINOR_HEALING;
    case WAND_PARALYSIS:       return SPELL_PARALYSE;
    case WAND_FIRE:            return SPELL_BOLT_OF_FIRE;
    case WAND_COLD:            return SPELL_BOLT_OF_COLD;
    case WAND_CONFUSION:       return SPELL_CONFUSE;
    case WAND_INVISIBILITY:    return SPELL_INVISIBILITY;
    case WAND_TELEPORTATION:   return SPELL_TELEPORT_OTHER;
    case WAND_LIGHTNING:       return SPELL_LIGHTNING_BOLT;
    case WAND_DRAINING:        return SPELL_BOLT_OF_DRAINING;
    case WAND_DISINTEGRATION:  return SPELL_DISINTEGRATE;
    case WAND_POLYMORPH_OTHER: return SPELL_POLYMORPH_OTHER;
    default:                   return SPELL_NO_SPELL;
    }
}

// Keep kraken tentacles from wandering too far away from the boss monster.
static void _shedu_movement_clamp(monster *shedu)
{
    if (!mons_is_shedu(shedu))
        return;

    monster *my_pair = get_shedu_pair(shedu);
    if (!my_pair)
        return;

    if (grid_distance(shedu->pos(), my_pair->pos()) >= 10)
        mmov = (my_pair->pos() - shedu->pos()).sgn();
}<|MERGE_RESOLUTION|>--- conflicted
+++ resolved
@@ -3819,16 +3819,8 @@
                 ret    = true;
                 mmov.reset();
 
-<<<<<<< HEAD
-#ifdef DEBUG_DIAGNOSTICS
-                mprf(MSGCH_DIAGNOSTICS,
-                     "%s is skipping movement in order to follow.",
+                dprf("%s is skipping movement in order to follow.",
                      mons->name(DESC_THE).c_str(), true);
-#endif
-=======
-                dprf("%s is skipping movement in order to follow.",
-                     mons->name(DESC_CAP_THE).c_str(), true);
->>>>>>> 96f00b85
             }
         }
 
