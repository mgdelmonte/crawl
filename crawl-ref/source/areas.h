--- conflicted
+++ resolved
@@ -13,11 +13,8 @@
     AREA_SUPPRESSION,
     AREA_QUAD,
     AREA_DISJUNCTION,
-<<<<<<< HEAD
+    AREA_SOUL_AURA,
     AREA_HOT,
-=======
-    AREA_SOUL_AURA,
->>>>>>> 1ef5305b
 };
 
 void invalidate_agrid(bool recheck_new = false);
@@ -53,11 +50,9 @@
 
 bool suppressed(const coord_def& p);
 
-<<<<<<< HEAD
+bool soul_aura(const coord_def& p);
+
 // ...or is the area hot?
 bool heated(const coord_def& p);
-=======
-bool soul_aura(const coord_def& p);
->>>>>>> 1ef5305b
 
 #endif