## used for Detect Creatures
dc-mon/panlord/pandemonium_demon MONS_PANDEMONIUM_DEMON

dc-misc/error MONS_PROGRAM_BUG

### Animals
%sdir dc-mon/animals

## Insects ('a')
giant_cockroach MONS_GIANT_COCKROACH
giant_ant MONS_GIANT_ANT
soldier_ant MONS_SOLDIER_ANT

## Batty monsters ('b')
giant_bat MONS_GIANT_BAT
butterfly MONS_BUTTERFLY
butterfly1
butterfly2
butterfly3
butterfly4
butterfly5
butterfly6

## Hounds ('h')
jackal MONS_JACKAL
hound MONS_HOUND
warg MONS_WARG
war_dog MONS_WAR_DOG
wolf MONS_WOLF
hell_hound MONS_HELL_HOUND
hog MONS_HOG
hell_hog MONS_HELL_HOG

## Bees ('k')
bumblebee MONS_BUMBLEBEE
killer_bee MONS_KILLER_BEE

## Lizards ('l')
giant_newt MONS_GIANT_NEWT
giant_gecko MONS_GIANT_GECKO
giant_iguana MONS_GIANT_IGUANA
giant_lizard MONS_GIANT_LIZARD
gila_monster MONS_GILA_MONSTER
komodo_dragon MONS_KOMODO_DRAGON

## Slugs ('j')
%sdir dc-mon/unique
gastronok MONS_GASTRONOK
%sdir dc-mon/animals
giant_slug MONS_GIANT_SLUG
giant_snail MONS_GIANT_SNAIL
elephant_slug MONS_ELEPHANT_SLUG

## Rodents ('r')
rat MONS_RAT
quokka MONS_QUOKKA
grey_rat MONS_GREY_RAT
green_rat MONS_GREEN_RAT
orange_rat MONS_ORANGE_RAT

## Spiders ('s')
giant_centipede MONS_GIANT_CENTIPEDE
giant_mite MONS_GIANT_MITE
scorpion MONS_SCORPION
wolf_spider MONS_WOLF_SPIDER
trapdoor_spider MONS_TRAPDOOR_SPIDER
redback MONS_REDBACK

## Worms and larvae ('w')
killer_bee_larva MONS_ANT_LARVA
killer_bee_larva MONS_KILLER_BEE_LARVA
worm MONS_WORM
swamp_worm MONS_SWAMP_WORM
spiny_worm MONS_SPINY_WORM
lava_worm MONS_LAVA_WORM
brain_worm MONS_BRAIN_WORM
rock_worm MONS_ROCK_WORM
giant_leech MONS_GIANT_LEECH

## Flying insects ('y')
giant_blowfly MONS_GIANT_BLOWFLY
giant_mosquito MONS_GIANT_MOSQUITO
yellow_wasp MONS_YELLOW_WASP
red_wasp MONS_RED_WASP
moth_of_wrath MONS_MOTH_OF_WRATH

## Aquatics (';')
%rim 0
big_fish MONS_BIG_FISH
giant_goldfish MONS_GIANT_GOLDFISH
electric_eel MONS_ELECTRIC_EEL
lava_fish MONS_LAVA_FISH
shark MONS_SHARK
jellyfish MONS_JELLYFISH /*'J'*/
## Kraken head ('X') and tentacles ('w')
kraken_head MONS_KRAKEN_HEAD
kraken_tentacle1 MONS_KRAKEN_TENTACLE
kraken_tentacle2
kraken_tentacle3
kraken_tentacle4
kraken_tentacle5
kraken_tentacle6
%rim 1

## Beetles ('B')
giant_beetle MONS_GIANT_BEETLE
boring_beetle MONS_BORING_BEETLE
boulder_beetle MONS_BOULDER_BEETLE

## Frogs ('F')
%sdir dc-mon/unique
%rim 0
prince_ribbit MONS_PRINCE_RIBBIT
%rim 1
%sdir dc-mon/animals
giant_frog MONS_GIANT_FROG
giant_toad MONS_GIANT_TOAD
%rim 0
blink_frog MONS_BLINK_FROG
%rim 1
spiny_frog MONS_SPINY_FROG

## Queen insects ('Q')
queen_ant MONS_QUEEN_ANT
queen_bee MONS_QUEEN_BEE

## Snakes ('S')
small_snake MONS_SMALL_SNAKE
snake MONS_SNAKE
black_mamba MONS_BLACK_MAMBA
water_moccasin MONS_WATER_MOCCASIN
anaconda MONS_ANACONDA
lava_snake MONS_LAVA_SNAKE
viper MONS_VIPER
salamander MONS_SALAMANDER

## Bears ('U')
bear MONS_BEAR
black_bear MONS_BLACK_BEAR
grizzly_bear MONS_GRIZZLY_BEAR
polar_bear MONS_POLAR_BEAR

## Cattle ('Y')
sheep MONS_SHEEP
yak MONS_YAK
death_yak MONS_DEATH_YAK

### Elemental monsters
%sdir dc-mon
earth_elemental MONS_EARTH_ELEMENTAL /*'#'*/
fire_elemental MONS_FIRE_ELEMENTAL /*'#'*/
water_elemental MONS_WATER_ELEMENTAL /*'{'*/
air_elemental MONS_AIR_ELEMENTAL /*'v'*/
fire_vortex MONS_FIRE_VORTEX /*'v'*/
spatial_vortex MONS_SPATIAL_VORTEX /*'v'*/
%rim 0
vapour MONS_VAPOUR /*'#'*/
%rim 1
death_cob MONS_DEATH_COB /*'%'*/
ball_lightning MONS_BALL_LIGHTNING /*'*'*/
%rim 0
orb_of_fire MONS_ORB_OF_FIRE /*'*'*/
%rim 1

### Demonic monsters
## Arch demons ('&')
%sdir dc-mon/unique
asmodeus MONS_ASMODEUS
cerebov MONS_CEREBOV
dispater MONS_DISPATER
ereshkigal MONS_ERESHKIGAL
geryon MONS_GERYON
gloorx_vloq MONS_GLOORX_VLOQ
lom_lobon MONS_LOM_LOBON
mnoleg MONS_MNOLEG

## Demons 1-5
%sdir dc-mon/demons

# type '1' demons
balrug MONS_BALRUG
blue_death MONS_BLUE_DEATH
cacodemon MONS_CACODEMON
executioner MONS_EXECUTIONER
fiend MONS_FIEND
green_death MONS_GREEN_DEATH
ice_fiend MONS_ICE_FIEND
pit_fiend MONS_PIT_FIEND
shadow_fiend MONS_SHADOW_FIEND

# type '2' demons
ice_devil MONS_ICE_DEVIL
lorocyproca MONS_LOROCYPROCA
reaper MONS_REAPER
soul_eater MONS_SOUL_EATER
sun_demon MONS_SUN_DEMON

# type '3' demons
blue_devil MONS_BLUE_DEVIL
chaos_spawn MONS_CHAOS_SPAWN
demonic_crawler MONS_DEMONIC_CRAWLER
hellion MONS_HELLION
hellwing MONS_HELLWING
iron_devil MONS_IRON_DEVIL
neqoxec MONS_NEQOXEC
orange_demon MONS_ORANGE_DEMON
shadow_demon MONS_SHADOW_DEMON
tormentor MONS_TORMENTOR
ynoxinul MONS_YNOXINUL

# type '4' demons
beast MONS_BEAST
hairy_devil MONS_HAIRY_DEVIL
red_devil MONS_RED_DEVIL
rotting_devil MONS_ROTTING_DEVIL
smoke_demon MONS_SMOKE_DEMON

# type '5' demons
imp MONS_IMP
quasit MONS_QUASIT
lemure MONS_LEMURE
manes MONS_MANES
midge MONS_MIDGE
shadow_imp MONS_SHADOW_IMP
ufetubus MONS_UFETUBUS
white_imp MONS_WHITE_IMP

# efreet ('E')
%sdir dc-mon/unique
azrael MONS_AZRAEL
%sdir dc-mon/demons
efreet MONS_EFREET

## Rakshasa ('R')
%sdir dc-mon/unique
mara MONS_MARA
mara MONS_MARA_FAKE
%sdir dc-mon/demons
rakshasa MONS_RAKSHASA
rakshasa MONS_RAKSHASA_FAKE


## Abominations ('X')
abomination_large MONS_ABOMINATION_LARGE
abomination_large1
abomination_large2
abomination_large3
abomination_large4
abomination_large5
abomination_large6
tentacled_monstrosity MONS_TENTACLED_MONSTROSITY

## Ugly things ('u')
ugly_thing MONS_UGLY_THING
ugly_thing1
ugly_thing2
ugly_thing3
ugly_thing4
ugly_thing5
very_ugly_thing MONS_VERY_UGLY_THING
very_ugly_thing1
very_ugly_thing2
very_ugly_thing3
very_ugly_thing4
very_ugly_thing5

## Small abominations ('x')
unseen_horror MONS_UNSEEN_HORROR
abomination_small MONS_ABOMINATION_SMALL

## Golems ('8')
%sdir dc-mon
clay_golem MONS_CLAY_GOLEM
crystal_golem MONS_CRYSTAL_GOLEM
%rim 0
electric_golem MONS_ELECTRIC_GOLEM
%rim 1
iron_golem MONS_IRON_GOLEM
stone_golem MONS_STONE_GOLEM
toenail_golem MONS_TOENAIL_GOLEM
wood_golem MONS_WOOD_GOLEM
# For the Cigotuvi WizLab
flesh_golem MONS_FLESH_GOLEM
# For the Erinya WizLab
vine-covered_golem MONS_VINE_GOLEM

## Statues (also '8')
%sdir dc-mon/unique
roxanne MONS_ROXANNE
%sdir dc-mon/statues
ice_statue MONS_ICE_STATUE
silver_statue MONS_SILVER_STATUE
orange_crystal_statue MONS_ORANGE_CRYSTAL_STATUE
statue_archer MONS_ARCHER_STATUE

## Gargoyles ('9')
%sdir dc-mon
gargoyle MONS_GARGOYLE
metal_gargoyle MONS_METAL_GARGOYLE
molten_gargoyle MONS_MOLTEN_GARGOYLE

## Humans ('@')
%sdir dc-mon/unique
# Unique humans, in alphabetical order
agnes MONS_AGNES
donald MONS_DONALD
duane MONS_DUANE
edmund MONS_EDMUND
erica MONS_ERICA
eustachio MONS_EUSTACHIO
frances MONS_FRANCES
francis MONS_FRANCIS
frederick MONS_FREDERICK
harold MONS_HAROLD
jessica MONS_JESSICA
joseph MONS_JOSEPH
josephine MONS_JOSEPHINE
jozef MONS_JOZEF
kirke MONS_KIRKE
louise MONS_LOUISE
margery MONS_MARGERY
maud MONS_MAUD
maurice MONS_MAURICE
nikola MONS_NIKOLA
norbert MONS_NORBERT
norris MONS_NORRIS
psyche MONS_PSYCHE
rupert MONS_RUPERT
sigmund MONS_SIGMUND
terence MONS_TERENCE
wayne MONS_WAYNE
%sdir dc-mon

human MONS_HUMAN
hell_knight MONS_HELL_KNIGHT
necromancer MONS_NECROMANCER
wizard MONS_WIZARD
vault_guard MONS_VAULT_GUARD
shapeshifter MONS_SHAPESHIFTER
glowing_shapeshifter MONS_GLOWING_SHAPESHIFTER
killer_klown MONS_KILLER_KLOWN
<<<<<<< HEAD
## From the Wucad Mu wizlab
human_monk_ghost MONS_HUMAN_MONK
## From the Cigotuvi wizlab
deformed_human MONS_DEFORMED_HUMAN
=======
slave MONS_SLAVE
>>>>>>> b29345dd

## Angels ('A')
angel MONS_ANGEL
daeva MONS_DAEVA

## Giants ('C')
%sdir dc-mon/unique
antaeus MONS_ANTAEUS
polyphemus MONS_POLYPHEMUS
%sdir dc-mon
hill_giant MONS_HILL_GIANT
ettin MONS_ETTIN
cyclops MONS_CYCLOPS
fire_giant MONS_FIRE_GIANT
frost_giant MONS_FROST_GIANT
stone_giant MONS_STONE_GIANT
titan MONS_TITAN

## Drakes (also 'l')
swamp_drake MONS_SWAMP_DRAKE
fire_drake MONS_FIRE_DRAKE
lindwurm MONS_LINDWURM
death_drake MONS_DEATH_DRAKE

## Dragons ('D')
%sdir dc-mon/unique
xtahua MONS_XTAHUA
lernaean_hydra MONS_LERNAEAN_HYDRA
%sdir dc-mon
wyvern MONS_WYVERN
dragon MONS_DRAGON
hydra1 MONS_HYDRA
hydra2
hydra3
hydra4
hydra5
hydra5
hydra5
ice_dragon MONS_ICE_DRAGON
steam_dragon MONS_STEAM_DRAGON
swamp_dragon MONS_SWAMP_DRAGON
mottled_dragon MONS_MOTTLED_DRAGON
quicksilver_dragon MONS_QUICKSILVER_DRAGON
iron_dragon MONS_IRON_DRAGON
storm_dragon MONS_STORM_DRAGON
golden_dragon MONS_GOLDEN_DRAGON
shadow_dragon MONS_SHADOW_DRAGON
skeletal_dragon MONS_SKELETAL_DRAGON
serpent_of_hell MONS_SERPENT_OF_HELL

## Eyes ('G')
giant_spore MONS_GIANT_SPORE
giant_eyeball MONS_GIANT_EYEBALL
eye_of_draining MONS_EYE_OF_DRAINING
giant_orange_brain MONS_GIANT_ORANGE_BRAIN
great_orb_of_eyes MONS_GREAT_ORB_OF_EYES
shining_eye MONS_SHINING_EYE
eye_of_devastation MONS_EYE_OF_DEVASTATION
golden_eye MONS_GOLDEN_EYE

## Hybrids ('H')
hippogriff MONS_HIPPOGRIFF
manticore MONS_MANTICORE
griffon MONS_GRIFFON
harpy MONS_HARPY
sphinx MONS_SPHINX

## Ice beast only
ice_beast MONS_ICE_BEAST /*'I'*/

## Jellies ('J')
%sdir dc-mon/unique
royal_jelly MONS_ROYAL_JELLY
dissolution MONS_DISSOLUTION
%sdir dc-mon
ooze MONS_OOZE
jelly MONS_JELLY
slime_creature MONS_SLIME_CREATURE
pulsating_lump MONS_PULSATING_LUMP
giant_amoeba MONS_GIANT_AMOEBA
brown_ooze MONS_BROWN_OOZE
azure_jelly MONS_AZURE_JELLY
death_ooze MONS_DEATH_OOZE
acid_blob MONS_ACID_BLOB

## Kobolds ('K')
%sdir dc-mon/unique
sonja MONS_SONJA
%sdir dc-mon
kobold MONS_KOBOLD
big_kobold MONS_BIG_KOBOLD
kobold_demonologist MONS_KOBOLD_DEMONOLOGIST

## Liches ('L')
%sdir dc-mon/unique
boris MONS_BORIS
%sdir dc-mon
lich MONS_LICH
ancient_lich MONS_ANCIENT_LICH

## Mummies ('M')
%sdir dc-mon/unique
menkaure MONS_MENKAURE
khufu MONS_KHUFU
%sdir dc-mon
mummy MONS_MUMMY
guardian_mummy MONS_GUARDIAN_MUMMY
greater_mummy MONS_GREATER_MUMMY
mummy_priest MONS_MUMMY_PRIEST

## Nagas ('N')
%sdir dc-mon/unique
aizul MONS_AIZUL
%sdir dc-mon
naga MONS_NAGA
naga_mage MONS_NAGA_MAGE
naga_warrior MONS_NAGA_WARRIOR
greater_naga MONS_GREATER_NAGA
guardian_serpent MONS_GUARDIAN_SERPENT

## Ogres ('O')
%sdir dc-mon/unique
erolcha MONS_EROLCHA
%sdir dc-mon
ogre MONS_OGRE
two_headed_ogre MONS_TWO_HEADED_OGRE
ogre_mage MONS_OGRE_MAGE

## Plants ('P')
plant MONS_PLANT
plant_crypt MONS_WITHERED_PLANT
oklob_plant MONS_OKLOB_PLANT

## Trolls ('T')
%sdir dc-mon/unique
purgy MONS_PURGY
snorg MONS_SNORG
%sdir dc-mon
troll MONS_TROLL
rock_troll MONS_ROCK_TROLL
iron_troll MONS_IRON_TROLL
deep_troll MONS_DEEP_TROLL
## From the Wucad Mu wizard laboratory
rock_troll_monk_ghost MONS_ROCK_TROLL_MONK
iron_troll_monk_ghost MONS_IRON_TROLL_MONK

## Vampires ('V')
vampire MONS_VAMPIRE
vampire_knight MONS_VAMPIRE_KNIGHT
vampire_mage MONS_VAMPIRE_MAGE

## Wraiths ('W')
wight MONS_WIGHT
wraith MONS_WRAITH
shadow_wraith MONS_SHADOW_WRAITH
freezing_wraith MONS_FREEZING_WRAITH
spectral_warrior MONS_SPECTRAL_WARRIOR
spectral_thing MONS_SPECTRAL_THING

orb_guardian MONS_ORB_GUARDIAN /*'X'*/

## Large zombified monsters ('Z')
zombie_large MONS_ZOMBIE_LARGE
skeleton_large MONS_SKELETON_LARGE
simulacrum_large MONS_SIMULACRUM_LARGE

## Centaurs ('c')
%sdir dc-mon/unique
nessos MONS_NESSOS
%sdir dc-mon
centaur MONS_CENTAUR
centaur-melee MONS_CENTAUR_MELEE
centaur_warrior MONS_CENTAUR_WARRIOR
centaur_warrior-melee MONS_CENTAUR_WARRIOR_MELEE
yaktaur MONS_YAKTAUR
yaktaur-melee MONS_YAKTAUR_MELEE
yaktaur_captain MONS_YAKTAUR_CAPTAIN
yaktaur_captain-melee MONS_YAKTAUR_CAPTAIN_MELEE

## Elves ('e')
elf MONS_ELF
deep_elf_fighter MONS_DEEP_ELF_FIGHTER
deep_elf_soldier MONS_DEEP_ELF_SOLDIER
deep_elf_knight MONS_DEEP_ELF_KNIGHT
deep_elf_mage MONS_DEEP_ELF_MAGE
deep_elf_sorcerer MONS_DEEP_ELF_SORCERER
deep_elf_conjurer MONS_DEEP_ELF_CONJURER
deep_elf_death_mage MONS_DEEP_ELF_DEATH_MAGE
deep_elf_demonologist MONS_DEEP_ELF_DEMONOLOGIST
deep_elf_summoner MONS_DEEP_ELF_SUMMONER
deep_elf_annihilator MONS_DEEP_ELF_ANNIHILATOR
deep_elf_priest MONS_DEEP_ELF_PRIEST
deep_elf_high_priest MONS_DEEP_ELF_HIGH_PRIEST
deep_elf_blademaster MONS_DEEP_ELF_BLADEMASTER
deep_elf_master_archer MONS_DEEP_ELF_MASTER_ARCHER
## From the Cigotuvi wizlab
deformed_elf MONS_DEFORMED_ELF

## Fungi ('f')
fungus MONS_TOADSTOOL
fungus MONS_FUNGUS
wandering_mushroom MONS_WANDERING_MUSHROOM

## Goblins ('g')
%sdir dc-mon/unique
ijyb MONS_IJYB
crazy_yiuf MONS_CRAZY_YIUF
grum MONS_GRUM
%sdir dc-mon
goblin MONS_GOBLIN
hobgoblin MONS_HOBGOBLIN
gnoll MONS_GNOLL
boggart MONS_BOGGART

## Merfolk ('m')
%sdir dc-mon/unique
ilsuiw MONS_ILSUIW
ilsuiw_water MONS_ILSUIW_WATER
%sdir dc-mon
merfolk_fighter MONS_MERFOLK_FIGHTER
merfolk_fighter_water MONS_MERFOLK_FIGHTER_WATER
mermaid MONS_MERMAID
mermaid_water MONS_MERMAID_WATER
siren MONS_SIREN
siren_water MONS_SIREN_WATER

## Rotting monsters ('n')
necrophage MONS_NECROPHAGE
ghoul MONS_GHOUL
rotting_hulk MONS_ROTTING_HULK

%sdir dc-mon/unique
blork_the_orc MONS_BLORK_THE_ORC
urug MONS_URUG
nergalle MONS_NERGALLE
saint_roka MONS_SAINT_ROKA
%sdir dc-mon
orc MONS_ORC
orc_wizard MONS_ORC_WIZARD
orc_priest MONS_ORC_PRIEST
orc_warrior MONS_ORC_WARRIOR
orc_knight MONS_ORC_KNIGHT
orc_warlord MONS_ORC_WARLORD
orc_sorcerer MONS_ORC_SORCERER
orc_high_priest MONS_ORC_HIGH_PRIEST
deformed_orc MONS_DEFORMED_ORC

## Ghosts ('p')
%rim 0
shadow MONS_SHADOW /*' '*/
insubstantial_wisp MONS_INSUBSTANTIAL_WISP
phantom MONS_PHANTOM
## used for Detect Creatures
ghost MONS_PLAYER_GHOST
%rim 1
flayed_ghost MONS_FLAYED_GHOST
hungry_ghost MONS_HUNGRY_GHOST

minotaur MONS_MINOTAUR /*'t'*/

## Small zombified monsters ('z')
zombie_small MONS_ZOMBIE_SMALL
%rim 0
skeleton_small MONS_SKELETON_SMALL
%rim 1
simulacrum_small MONS_SIMULACRUM_SMALL
skeletal_warrior MONS_SKELETAL_WARRIOR
%rim 0
flaming_corpse MONS_FLAMING_CORPSE
%rim 1
%sdir dc-mon/unique
murray MONS_MURRAY
%sdir dc-mon
curse_skull MONS_CURSE_SKULL
curse_toe MONS_CURSE_TOE
flying_skull MONS_FLYING_SKULL

## Draconians ('d')
%sdir dc-mon/unique
tiamat MONS_TIAMAT
%sdir dc-mon/draco
draco-base-brown DRACO_BASE
draco-base-black
draco-base-yellow
draco-base-green
draco-base-mottle
draco-base-pale
draco-base-purple
draco-base-red
draco-base-white
draco-job-annihilator DRACO_ANNIHILATOR
draco-job-caller DRACO_CALLER
draco-job-knight DRACO_KNIGHT
draco-job-monk DRACO_MONK
draco-job-scorcher DRACO_SCORCHER
draco-job-shifter DRACO_SHIFTER
draco-job-zealot DRACO_ZEALOT

%sdir dc-mon
test_spawner MONS_TEST_SPAWNER

dc-misc/unseen PLAYER

## Transformations
%sdir dc-mon/animals
giant_bat TRAN_BAT
wolf_spider TRAN_SPIDER
hog_player TRAN_PIG
%sdir dc-mon
ice_beast TRAN_ICE_BEAST
stone_golem TRAN_STATUE
dragon TRAN_DRAGON
lich TRAN_LICH

dc-misc/unseen_monster MONS_UNKNOWN
dc-misc/unseen_monster MCACHE_START
%sdir dc-misc
todo TODO
error ERROR<|MERGE_RESOLUTION|>--- conflicted
+++ resolved
@@ -339,14 +339,11 @@
 shapeshifter MONS_SHAPESHIFTER
 glowing_shapeshifter MONS_GLOWING_SHAPESHIFTER
 killer_klown MONS_KILLER_KLOWN
-<<<<<<< HEAD
+slave MONS_SLAVE
 ## From the Wucad Mu wizlab
 human_monk_ghost MONS_HUMAN_MONK
 ## From the Cigotuvi wizlab
 deformed_human MONS_DEFORMED_HUMAN
-=======
-slave MONS_SLAVE
->>>>>>> b29345dd
 
 ## Angels ('A')
 angel MONS_ANGEL
