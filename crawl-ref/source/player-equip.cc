#include "AppHdr.h"

#include "player-equip.h"

#include "areas.h"
#include "artefact.h"
#include "delay.h"
#include "describe.h"
#include "food.h"
#include "goditem.h"
#include "godpassive.h"
#include "hints.h"
#include "item_use.h"
#include "itemname.h"
#include "itemprop.h"
#include "items.h"
#include "misc.h"
#include "notes.h"
#include "options.h"
#include "player.h"
#include "player-stats.h"
#include "religion.h"
#include "shopping.h"
#include "skills2.h"
#include "spl-book.h"
#include "spl-cast.h"
#include "spl-miscast.h"
#include "state.h"
#include "stuff.h"
#include "transform.h"
#include "xom.h"

#include <cmath>

static void _equip_effect(equipment_type slot, int item_slot, bool unmeld,
                          bool msg);
static void _unequip_effect(equipment_type slot, int item_slot, bool meld,
                            bool msg);

// Fill an empty equipment slot.
void equip_item(equipment_type slot, int item_slot, bool msg)
{
    ASSERT(slot > EQ_NONE && slot < NUM_EQUIP);
    ASSERT(you.equip[slot] == -1);
    ASSERT(!you.melded[slot]);

    you.equip[slot] = item_slot;

    _equip_effect(slot, item_slot, false, msg);
    ash_check_bondage();
    if (you.equip[slot] != -1 && you.inv[you.equip[slot]].cursed())
        ash_id_inventory();
}

// Clear an equipment slot (possibly melded).
bool unequip_item(equipment_type slot, bool msg)
{
    ASSERT(slot > EQ_NONE && slot < NUM_EQUIP);
    ASSERT(!you.melded[slot] || you.equip[slot] != -1);

    const int item_slot = you.equip[slot];
    if (item_slot == -1)
        return (false);
    else
    {
        you.equip[slot] = -1;
        if (!you.melded[slot])
            _unequip_effect(slot, item_slot, false, msg);
        else
            you.melded[slot] = false;
        ash_check_bondage();
        return (true);
    }
}

// Meld a slot (if equipped).
bool meld_slot(equipment_type slot, bool msg)
{
    ASSERT(slot > EQ_NONE && slot < NUM_EQUIP);
    ASSERT(!you.melded[slot] || you.equip[slot] != -1);

    if (you.equip[slot] != -1 && !you.melded[slot])
    {
        you.melded[slot] = true;
        _unequip_effect(slot, you.equip[slot], true, msg);
        return (true);
    }
    return (false);
}

bool unmeld_slot(equipment_type slot, bool msg)
{
    ASSERT(slot > EQ_NONE && slot < NUM_EQUIP);
    ASSERT(!you.melded[slot] || you.equip[slot] != -1);

    if (you.equip[slot] != -1 && you.melded[slot])
    {
        you.melded[slot] = false;
        _equip_effect(slot, you.equip[slot], true, msg);
        return (true);
    }
    return (false);
}

static void _equip_weapon_effect(item_def& item, bool showMsgs);
static void _unequip_weapon_effect(item_def& item, bool showMsgs);
static void _equip_armour_effect(item_def& arm, bool unmeld);
static void _unequip_armour_effect(item_def& item, bool meld);
static void _equip_jewellery_effect(item_def &item);
static void _unequip_jewellery_effect(item_def &item, bool mesg);

static void _equip_effect(equipment_type slot, int item_slot, bool unmeld,
                          bool msg)
{
    item_def& item = you.inv[item_slot];
    equipment_type eq = get_item_slot(item);

    if (slot == EQ_WEAPON && eq != EQ_WEAPON)
        return;

    ASSERT(slot == eq
           || eq == EQ_RINGS && (slot == EQ_LEFT_RING || slot == EQ_RIGHT_RING)
           || eq == EQ_RINGS && you.species == SP_OCTOPUS);

    if (slot == EQ_WEAPON)
        _equip_weapon_effect(item, msg);
    else if (slot >= EQ_CLOAK && slot <= EQ_BODY_ARMOUR)
        _equip_armour_effect(item, unmeld);
    else if (slot >= EQ_LEFT_RING && slot < NUM_EQUIP)
        _equip_jewellery_effect(item);
}

static void _unequip_effect(equipment_type slot, int item_slot, bool meld,
                            bool msg)
{
    item_def& item = you.inv[item_slot];
    equipment_type eq = get_item_slot(item);

    if (slot == EQ_WEAPON && eq != EQ_WEAPON)
        return;

    ASSERT(slot == eq
           || eq == EQ_RINGS && (slot == EQ_LEFT_RING || slot == EQ_RIGHT_RING)
           || eq == EQ_RINGS && you.species == SP_OCTOPUS);

    if (slot == EQ_WEAPON)
        _unequip_weapon_effect(item, msg);
    else if (slot >= EQ_CLOAK && slot <= EQ_BODY_ARMOUR)
<<<<<<< HEAD
        _unequip_armour_effect(item);
    else if (slot >= EQ_LEFT_RING && slot < NUM_EQUIP)
=======
        _unequip_armour_effect(item, meld);
    else if (slot >= EQ_LEFT_RING && slot <= EQ_AMULET)
>>>>>>> 40f09fd0
        _unequip_jewellery_effect(item, msg);
}


///////////////////////////////////////////////////////////
// Actual equip and unequip effect implementation below
//

static void _equip_artefact_effect(item_def &item, bool *show_msgs=NULL,
                                   bool unmeld=false)
{
#define unknown_proprt(prop) (proprt[(prop)] && !known[(prop)])

    ASSERT(is_artefact(item));

    // Call unrandart equip function first, so that it can modify the
    // artefact's properties before they're applied.
    if (is_unrandom_artefact(item))
    {
        const unrandart_entry *entry = get_unrand_entry(item.special);

        if (entry->equip_func)
            entry->equip_func(&item, show_msgs, unmeld);

        if (entry->world_reacts_func)
        {
            equipment_type eq = get_item_slot(item.base_type, item.sub_type);
            you.unrand_reacts |= (1 << eq);
        }
    }

    const bool alreadyknown = item_type_known(item);
    const bool dangerous    = player_in_a_dangerous_place();

    artefact_properties_t  proprt;
    artefact_known_props_t known;
    artefact_wpn_properties(item, proprt, known);

    // Only give property messages for previously unknown properties.
    if (proprt[ARTP_AC])
    {
        you.redraw_armour_class = true;
        if (!known[ARTP_AC])
        {
            mprf("You feel %s.", proprt[ARTP_AC] > 0?
                 "well-protected" : "more vulnerable");
            artefact_wpn_learn_prop(item, ARTP_AC);
        }
    }

    if (proprt[ARTP_EVASION])
    {
        you.redraw_evasion = true;
        if (!known[ARTP_EVASION])
        {
            mprf("You feel somewhat %s.", proprt[ARTP_EVASION] > 0?
                 "nimbler" : "more awkward");
            artefact_wpn_learn_prop(item, ARTP_EVASION);
        }
    }

    if (proprt[ARTP_PONDEROUS] && !unmeld)
    {
        mpr("You feel rather ponderous.");
        che_handle_change(CB_PONDEROUS, 1);
    }

    if (proprt[ARTP_MAGICAL_POWER] && !known[ARTP_MAGICAL_POWER])
    {
        canned_msg(proprt[ARTP_MAGICAL_POWER] > 0 ? MSG_MANA_INCREASE
                                                  : MSG_MANA_DECREASE);
        artefact_wpn_learn_prop(item, ARTP_MAGICAL_POWER);
    }

    // Modify ability scores.
    // Output result even when identified (because of potential fatality).
    notify_stat_change(STAT_STR,     proprt[ARTP_STRENGTH],     false, item);
    notify_stat_change(STAT_INT, proprt[ARTP_INTELLIGENCE], false, item);
    notify_stat_change(STAT_DEX,    proprt[ARTP_DEXTERITY],    false, item);

    const artefact_prop_type stat_props[3] =
        {ARTP_STRENGTH, ARTP_INTELLIGENCE, ARTP_DEXTERITY};

    for (int i = 0; i < 3; i++)
        if (unknown_proprt(stat_props[i]))
            artefact_wpn_learn_prop(item, stat_props[i]);

    // For evokable stuff, check whether other equipped items yield
    // the same ability.  If not, and if the ability granted hasn't
    // already been discovered, give a message.
    if (unknown_proprt(ARTP_LEVITATE)
        && !items_give_ability(item.link, ARTP_LEVITATE))
    {
        if (you.airborne())
            mpr("You feel vaguely more buoyant than before.");
        else
            mpr("You feel buoyant.");
        artefact_wpn_learn_prop(item, ARTP_LEVITATE);
    }

    if (unknown_proprt(ARTP_INVISIBLE) && !you.duration[DUR_INVIS])
    {
        mpr("You become transparent for a moment.");
        artefact_wpn_learn_prop(item, ARTP_INVISIBLE);
    }

    if (unknown_proprt(ARTP_BERSERK)
        && !items_give_ability(item.link, ARTP_BERSERK))
    {
        mpr("You feel a brief urge to hack something to bits.");
        artefact_wpn_learn_prop(item, ARTP_BERSERK);
    }

    if (!unmeld && !item.cursed() && proprt[ARTP_CURSED] > 0
         && one_chance_in(proprt[ARTP_CURSED]))
    {
        do_curse_item(item, false);
        artefact_wpn_learn_prop(item, ARTP_CURSED);
    }

    if (proprt[ARTP_NOISES])
        you.attribute[ATTR_NOISES] = 1;

    if (!alreadyknown && Options.autoinscribe_artefacts)
        add_autoinscription(item, artefact_auto_inscription(item));

    if (!alreadyknown && dangerous)
    {
        // Xom loves it when you use an unknown random artefact and
        // there is a dangerous monster nearby...
        xom_is_stimulated(128);
    }

    // Let's try this here instead of up there.
    if (proprt[ARTP_MAGICAL_POWER])
        calc_mp();
#undef unknown_proprt
}

static void _unequip_artefact_effect(const item_def &item,
                                     bool *show_msgs = NULL, bool meld = false)
{
    ASSERT(is_artefact(item));

    artefact_properties_t proprt;
    artefact_known_props_t known;
    artefact_wpn_properties(item, proprt, known);

    if (proprt[ARTP_AC])
    {
        you.redraw_armour_class = true;
        if (!known[ARTP_AC])
        {
            mprf("You feel less %s.",
                 proprt[ARTP_AC] > 0? "well-protected" : "vulnerable");
        }
    }

    if (proprt[ARTP_EVASION])
    {
        you.redraw_evasion = true;
        if (!known[ARTP_EVASION])
        {
            mprf("You feel less %s.",
                 proprt[ARTP_EVASION] > 0? "nimble" : "awkward");
        }
    }

    if (proprt[ARTP_PONDEROUS] && !meld)
    {
        mpr("That put a bit of spring back into your step.");
        che_handle_change(CB_PONDEROUS, -1);
    }

    if (proprt[ARTP_MAGICAL_POWER] && !known[ARTP_MAGICAL_POWER])
    {
        canned_msg(proprt[ARTP_MAGICAL_POWER] > 0 ? MSG_MANA_DECREASE
                                                  : MSG_MANA_INCREASE);
    }

    // Modify ability scores; always output messages.
    notify_stat_change(STAT_STR, -proprt[ARTP_STRENGTH],     false, item,
                       true);
    notify_stat_change(STAT_INT, -proprt[ARTP_INTELLIGENCE], false, item,
                       true);
    notify_stat_change(STAT_DEX, -proprt[ARTP_DEXTERITY],    false, item,
                       true);

    if (proprt[ARTP_NOISES] != 0)
        you.attribute[ATTR_NOISES] = 0;

    if (proprt[ARTP_LEVITATE] != 0
        && you.duration[DUR_LEVITATION] > 2
        && !you.attribute[ATTR_LEV_UNCANCELLABLE]
        && !you.permanent_levitation()
        && !player_evokable_levitation())
    {
        you.duration[DUR_LEVITATION] = 1;
    }

    if (proprt[ARTP_INVISIBLE] != 0
        && you.duration[DUR_INVIS] > 1
        && !you.attribute[ATTR_INVIS_UNCANCELLABLE]
        && !player_evokable_invis())
    {
        you.duration[DUR_INVIS] = 1;
    }

    if (proprt[ARTP_MAGICAL_POWER])
        calc_mp();

    if (is_unrandom_artefact(item))
    {
        const unrandart_entry *entry = get_unrand_entry(item.special);

        if (entry->unequip_func)
            entry->unequip_func(&item, show_msgs);

        if (entry->world_reacts_func)
        {
            equipment_type eq = get_item_slot(item.base_type, item.sub_type);
            you.unrand_reacts &= ~(1 << eq);
        }
    }
}

static void _equip_weapon_use_warning(const item_def& item)
{
    if (is_holy_item(item) && you.religion == GOD_YREDELEMNUL)
        mpr("You really shouldn't be using a holy item like this.");
    else if (is_unholy_item(item) && is_good_god(you.religion))
        mpr("You really shouldn't be using an unholy item like this.");
    else if (is_corpse_violating_item(item) && you.religion == GOD_FEDHAS)
        mpr("You really shouldn't be using a corpse-violating item like this.");
    else if (is_evil_item(item) && is_good_god(you.religion))
        mpr("You really shouldn't be using an evil item like this.");
    else if (is_unclean_item(item) && you.religion == GOD_ZIN)
        mpr("You really shouldn't be using an unclean item like this.");
    else if (is_chaotic_item(item) && you.religion == GOD_ZIN)
        mpr("You really shouldn't be using a chaotic item like this.");
    else if (is_hasty_item(item) && you.religion == GOD_CHEIBRIADOS)
        mpr("You really shouldn't be using a fast item like this.");
    else if (is_poisoned_item(item) && you.religion == GOD_SHINING_ONE)
        mpr("You really shouldn't be using a poisoned item like this.");
}


static void _wield_cursed(item_def& item, bool known_cursed)
{
    if (!item.cursed())
        return;
    mpr("It sticks to your hand!");
    int amusement = 16;
    if (!known_cursed)
    {
        amusement *= 2;
        god_type god;
        if (origin_is_god_gift(item, &god) && god == GOD_XOM)
            amusement *= 2;
    }
    const int wpn_skill = weapon_skill(item.base_type, item.sub_type);
    if (wpn_skill != SK_FIGHTING && you.skills[wpn_skill] == 0)
        amusement *= 2;

    xom_is_stimulated(amusement);
}

// Provide a function for handling initial wielding of 'special'
// weapons, or those whose function is annoying to reproduce in
// other places *cough* auto-butchering *cough*.    {gdl}
static void _equip_weapon_effect(item_def& item, bool showMsgs)
{
    int special = 0;

    const bool artefact     = is_artefact(item);
    const bool known_cursed = item_known_cursed(item);

    // And here we finally get to the special effects of wielding. {dlb}
    switch (item.base_type)
    {
    case OBJ_MISCELLANY:
    {
        if (item.sub_type == MISC_LANTERN_OF_SHADOWS)
        {
            if (showMsgs)
                mpr("The area is filled with flickering shadows.");

            you.attribute[ATTR_SHADOWS] = 1;
            update_vision_range();
        }
        else if (item.sub_type == MISC_HORN_OF_GERYON)
            set_ident_flags(item, ISFLAG_IDENT_MASK);
        break;
    }

    case OBJ_STAVES:
    {
        if (showMsgs)
            _equip_weapon_use_warning(item);

        set_ident_flags(item, ISFLAG_KNOW_CURSE);
        if (item.sub_type == STAFF_POWER)
        {
            int mp = item.special - you.elapsed_time / POWER_DECAY;

            if (mp > 0)
                you.magic_points += mp;

            if ((you.max_magic_points + 13) *
                (1.0+player_mutation_level(MUT_HIGH_MAGIC)/10.0) > 50)
                mpr("You feel your mana capacity is already quite full.");
            else
                canned_msg(MSG_MANA_INCREASE);

            calc_mp();
            set_ident_type(item, ID_KNOWN_TYPE);
            set_ident_flags(item, ISFLAG_EQ_WEAPON_MASK);
        }
        else
            maybe_identify_staff(item);

        // Automatically identify rods; you can do this by wielding and then
        // evoking them, so do it automatically instead. We don't need to give
        // a message either, as the game will do that automatically. {due}
        if (item_is_rod(item))
        {
            if (!item_type_known(item))
            {
                set_ident_type(OBJ_STAVES, item.sub_type, ID_KNOWN_TYPE);
                set_ident_flags(item, ISFLAG_KNOW_TYPE);
            }
            if (!item_ident(item, ISFLAG_KNOW_PLUSES))
                set_ident_flags(item, ISFLAG_KNOW_PLUSES);
        }

        _wield_cursed(item, known_cursed);
        break;
    }

    case OBJ_WEAPONS:
    {
        if (showMsgs)
            _equip_weapon_use_warning(item);

        // Call unrandart equip func before item is identified.
        if (artefact)
            _equip_artefact_effect(item, &showMsgs);

        const bool was_known      = item_type_known(item);
              bool known_recurser = false;

        set_ident_flags(item, ISFLAG_EQ_WEAPON_MASK);

        special = item.special;

        if (artefact)
        {
            special = artefact_wpn_property(item, ARTP_BRAND);

            if (!was_known)
            {
                item.flags |= ISFLAG_NOTED_ID;

                if (Options.autoinscribe_artefacts)
                    add_autoinscription(item, artefact_auto_inscription(item));

                // Make a note of it.
                take_note(Note(NOTE_ID_ITEM, 0, 0, item.name(DESC_NOCAP_A).c_str(),
                               origin_desc(item).c_str()));
            }
            else
                known_recurser = artefact_known_wpn_property(item,
                                                             ARTP_CURSED);
        }

        if (special != SPWPN_NORMAL)
        {
            // message first
            if (showMsgs)
            {
                switch (special)
                {
                case SPWPN_FLAMING:
                    mpr("It bursts into flame!");
                    break;

                case SPWPN_FREEZING:
                    mpr("It glows with a cold blue light!");
                    break;

                case SPWPN_HOLY_WRATH:
                    mpr("It softly glows with a divine radiance!");
                    break;

                case SPWPN_ELECTROCUTION:
                    if (!silenced(you.pos()))
                    {
                        mpr("You hear the crackle of electricity.",
                            MSGCH_SOUND);
                    }
                    else
                        mpr("You see sparks fly.");
                    break;

                case SPWPN_ORC_SLAYING:
                    mpr((you.species == SP_HILL_ORC)
                            ? "You feel a sudden desire to commit suicide."
                            : "You feel a sudden desire to kill orcs!");
                    break;

                case SPWPN_DRAGON_SLAYING:
                    mpr(player_genus(GENPC_DRACONIAN)
                        || you.attribute[ATTR_TRANSFORMATION] == TRAN_DRAGON
                            ? "You feel a sudden desire to commit suicide."
                            : "You feel a sudden desire to slay dragons!");
                    break;

                case SPWPN_VENOM:
                    mpr("It begins to drip with poison!");
                    break;

                case SPWPN_PROTECTION:
                    mpr("You feel protected!");
                    break;

                case SPWPN_EVASION:
                    mpr("You feel nimbler!");
                    break;

                case SPWPN_DRAINING:
                    mpr("You sense an unholy aura.");
                    break;

                case SPWPN_SPEED:
                    mprf("Your %s tingle!",
                         you.hand_name(true).c_str());
                    break;

                case SPWPN_FLAME:
                    mpr("It bursts into flame!");
                    break;

                case SPWPN_FROST:
                    mpr("It is covered in frost.");
                    break;

                case SPWPN_VAMPIRICISM:
                    if (you.species == SP_VAMPIRE)
                    {
                        mpr("You feel a bloodthirsty glee!");
                        break;
                    }

                    if (you.is_undead == US_ALIVE)
                    {
                        mpr("You feel a dreadful hunger.");
                        // takes player from Full to Hungry
                        make_hungry(4500, false, false);
                    }
                    else
                        mpr("You feel an empty sense of dread.");
                    break;

                case SPWPN_RETURNING:
                    mpr("It wiggles slightly.");
                    break;

                case SPWPN_PAIN:
                    if (you.skills[SK_NECROMANCY] == 0)
                        mpr("You have a feeling of ineptitude.");
                    else if (you.skills[SK_NECROMANCY] <= 4)
                        mpr("Pain shudders through your arm!");
                    else
                        mpr("A searing pain shoots up your arm!");
                    break;

                case SPWPN_CHAOS:
                    mpr("It is briefly surrounded by a scintillating aura "
                        "of random colours.");
                    break;

                case SPWPN_PENETRATION:
                    mprf("Your %s briefly pass through it before you manage "
                         "to get a firm grip on it.",
                         you.hand_name(true).c_str());
                    break;

                case SPWPN_REAPING:
                    mpr("It is briefly surrounded by shifting shadows.");
                    break;

                case SPWPN_ANTIMAGIC:
                    calc_mp();
                    // Even if your maxmp is 0.
                    mpr("You feel magic leave you.");
                    break;

                default:
                    break;
                }
            }

            // effect second
            switch (special)
            {
            case SPWPN_PROTECTION:
                you.redraw_armour_class = true;
                break;

            case SPWPN_EVASION:
                you.redraw_evasion = true;
                break;

            case SPWPN_DISTORTION:
                mpr("Space warps around you for a moment!");

                if (!was_known)
                {
                    // Xom loves it when you ID a distortion weapon this way,
                    // and even more so if he gifted the weapon himself.
                    god_type god;
                    if (origin_is_god_gift(item, &god) && god == GOD_XOM)
                        xom_is_stimulated(255);
                    else
                        xom_is_stimulated(128);
                }
                break;

            default:
                break;
            }
        }

        _wield_cursed(item, known_cursed || known_recurser);
        break;
    }
    default:
        break;
    }

    if (showMsgs)
        warn_shield_penalties();

    you.attribute[ATTR_WEAPON_SWAP_INTERRUPTED] = 0;
}

static void _unequip_weapon_effect(item_def& item, bool showMsgs)
{
    you.m_quiver->on_weapon_changed();

    // Call this first, so that the unrandart func can set showMsgs to
    // false if it does its own message handling.
    if (is_artefact(item))
        _unequip_artefact_effect(item, &showMsgs);

    if (item.base_type == OBJ_MISCELLANY
        && item.sub_type == MISC_LANTERN_OF_SHADOWS)
    {
        you.attribute[ATTR_SHADOWS] = 0;
        update_vision_range();
    }
    else if (item.base_type == OBJ_WEAPONS)
    {
        const int brand = get_weapon_brand(item);

        if (brand != SPWPN_NORMAL)
        {
            const std::string msg = item.name(DESC_CAP_YOUR);

            switch (brand)
            {
            case SPWPN_FLAMING:
                if (showMsgs)
                    mprf("%s stops flaming.", msg.c_str());
                break;

            case SPWPN_FREEZING:
            case SPWPN_HOLY_WRATH:
                if (showMsgs)
                    mprf("%s stops glowing.", msg.c_str());
                break;

            case SPWPN_ELECTROCUTION:
                if (showMsgs)
                    mprf("%s stops crackling.", msg.c_str());
                break;

            case SPWPN_VENOM:
                if (showMsgs)
                    mprf("%s stops dripping with poison.", msg.c_str());
                break;

            case SPWPN_PROTECTION:
                if (showMsgs)
                    mpr("You feel less protected.");
                you.redraw_armour_class = true;
                break;

            case SPWPN_EVASION:
                if (showMsgs)
                    mpr("You feel like more of a target.");
                you.redraw_evasion = true;
                break;

            case SPWPN_VAMPIRICISM:
                if (showMsgs)
                {
                    if (you.species == SP_VAMPIRE)
                        mpr("You feel your glee subside.");
                    else
                        mpr("You feel the dreadful sensation subside.");
                }
                break;

            case SPWPN_DISTORTION:
                // Removing the translocations skill reduction of effect,
                // it might seem sensible, but this brand is supposed
                // to be dangerous because it does large bonus damage,
                // as well as free teleport other side effects, and
                // even with the miscast effects you can rely on the
                // occasional spatial bonus to mow down some opponents.
                // It's far too powerful without a real risk, especially
                // if it's to be allowed as a player spell. -- bwr

                // int effect = 9 -
                //        random2avg(you.skills[SK_TRANSLOCATIONS] * 2, 2);

                if (you.duration[DUR_WEAPON_BRAND] == 0)
                {
                    // Makes no sense to discourage unwielding a temporarily
                    // branded weapon since you can wait it out. This also
                    // fixes problems with unwield prompts (mantis #793).
                    MiscastEffect(&you, WIELD_MISCAST, SPTYP_TRANSLOCATION,
                                  9, 90, "distortion unwield");
                }
                break;

            case SPWPN_ANTIMAGIC:
                calc_mp();
                mpr("You feel magic returning to you.");
                break;

                // NOTE: When more are added here, *must* duplicate unwielding
                // effect in vorpalise weapon scroll effect in read_scoll.
            }

            if (you.duration[DUR_WEAPON_BRAND])
            {
                you.duration[DUR_WEAPON_BRAND] = 0;
                set_item_ego_type(item, OBJ_WEAPONS, SPWPN_NORMAL);

                // We're letting this through even if hiding messages.
                mpr("Your branding evaporates.");
            }
        }
    }
    else if (item.base_type == OBJ_STAVES && item.sub_type == STAFF_POWER)
    {
        int mp = you.magic_points;
        calc_mp();
        mp -= you.magic_points;

        // Store the MP in case you'll re-wield quickly.
        item.special = mp + you.elapsed_time / POWER_DECAY;

        canned_msg(MSG_MANA_DECREASE);
    }
}

static void _equip_armour_effect(item_def& arm, bool unmeld)
{
    const bool known_cursed = item_known_cursed(arm);
    int ego = get_armour_ego_type(arm);
    if (ego != SPARM_NORMAL)
    {
        switch (ego)
        {
        case SPARM_RUNNING:
            if (!you.fishtail)
                mpr("You feel quick.");
            break;

        case SPARM_FIRE_RESISTANCE:
            mpr("You feel resistant to fire.");
            break;

        case SPARM_COLD_RESISTANCE:
            mpr("You feel resistant to cold.");
            break;

        case SPARM_POISON_RESISTANCE:
            mpr("You feel healthy.");
            break;

        case SPARM_SEE_INVISIBLE:
            mpr("You feel perceptive.");
            autotoggle_autopickup(false);
            break;

        case SPARM_DARKNESS:
            if (!you.duration[DUR_INVIS])
                mpr("You become transparent for a moment.");
            break;

        case SPARM_STRENGTH:
            notify_stat_change(STAT_STR, 3, false, arm);
            break;

        case SPARM_DEXTERITY:
            notify_stat_change(STAT_DEX, 3, false, arm);
            break;

        case SPARM_INTELLIGENCE:
            notify_stat_change(STAT_INT, 3, false, arm);
            break;

        case SPARM_PONDEROUSNESS:
            if (!unmeld)
            {
                mpr("You feel rather ponderous.");
                che_handle_change(CB_PONDEROUS, 1);
                you.redraw_evasion = true;
            }
            break;

        case SPARM_LEVITATION:
            mpr("You feel rather light.");
            break;

        case SPARM_MAGIC_RESISTANCE:
            mpr("You feel resistant to magic.");
            break;

        case SPARM_PROTECTION:
            mpr("You feel protected.");
            break;

        case SPARM_STEALTH:
            mpr("You feel stealthy.");
            break;

        case SPARM_RESISTANCE:
            mpr("You feel resistant to extremes of temperature.");
            break;

        case SPARM_POSITIVE_ENERGY:
            mpr("Your life force is being protected.");
            break;

        case SPARM_ARCHMAGI:
            if (!you.skills[SK_SPELLCASTING])
                mpr("You feel strangely lacking in power.");
            else
                mpr("You feel powerful.");
            break;

        case SPARM_SPIRIT_SHIELD:
            if (player_spirit_shield() < 2)
            {
                set_mp(0, false);
                mpr("You feel spirits watching over you.");
                if (you.species == SP_DEEP_DWARF)
                    mpr("Now linked to your health, your magic stops regenerating.");
            }
            break;

        case SPARM_ARCHERY:
            mpr("You feel that your aim is more steady.");
            break;
        }
    }

    if (is_artefact(arm))
    {
        bool show_msgs = true;
        _equip_artefact_effect(arm, &show_msgs, unmeld);
    }

    if (arm.cursed() && !unmeld)
    {
        mpr("Oops, that feels deathly cold.");
        learned_something_new(HINT_YOU_CURSED);

        if (!known_cursed)
        {
            int amusement = 64;

            // Cursed cloaks prevent you from removing body armour.
            // Cursed gloves prevent switching of rings.
            if (get_armour_slot(arm) == EQ_CLOAK
                || get_armour_slot(arm) == EQ_GLOVES)
            {
                amusement *= 2;
            }

            god_type god;
            if (origin_is_god_gift(arm, &god) && god == GOD_XOM)
                amusement *= 2;

            xom_is_stimulated(amusement);
        }
    }

    if (get_item_slot(arm) == EQ_SHIELD)
        warn_shield_penalties();

    you.redraw_armour_class = true;
    you.redraw_evasion = true;
}

static void _unequip_armour_effect(item_def& item, bool meld)
{
    you.redraw_armour_class = true;
    you.redraw_evasion = true;

    switch (get_armour_ego_type(item))
    {
    case SPARM_RUNNING:
        if (!you.fishtail)
            mpr("You feel rather sluggish.");
        break;

    case SPARM_FIRE_RESISTANCE:
        mpr("\"Was it this warm in here before?\"");
        break;

    case SPARM_COLD_RESISTANCE:
        mpr("You catch a bit of a chill.");
        break;

    case SPARM_POISON_RESISTANCE:
        if (!player_res_poison())
            mpr("You feel less healthy.");
        break;

    case SPARM_SEE_INVISIBLE:
        if (!you.can_see_invisible())
            mpr("You feel less perceptive.");
        break;

    case SPARM_DARKNESS:
        if (you.duration[DUR_INVIS]
            && !you.attribute[ATTR_INVIS_UNCANCELLABLE]
            && !player_evokable_invis())
        {
            you.duration[DUR_INVIS] = 1;
        }
        break;

    case SPARM_STRENGTH:
        notify_stat_change(STAT_STR, -3, false, item, true);
        break;

    case SPARM_DEXTERITY:
        notify_stat_change(STAT_DEX, -3, false, item, true);
        break;

    case SPARM_INTELLIGENCE:
        notify_stat_change(STAT_INT, -3, false, item, true);
        break;

    case SPARM_PONDEROUSNESS:
        if (!meld)
        {
            mpr("That put a bit of spring back into your step.");
            che_handle_change(CB_PONDEROUS, -1);
        }
        break;

    case SPARM_LEVITATION:
        if (you.duration[DUR_LEVITATION] && !you.attribute[ATTR_LEV_UNCANCELLABLE]
            && !player_evokable_levitation())
        {
            you.duration[DUR_LEVITATION] = 1;
        }
        break;

    case SPARM_MAGIC_RESISTANCE:
        mpr("You feel less resistant to magic.");
        break;

    case SPARM_PROTECTION:
        mpr("You feel less protected.");
        break;

    case SPARM_STEALTH:
        mpr("You feel less stealthy.");
        break;

    case SPARM_RESISTANCE:
        mpr("You feel hot and cold all over.");
        break;

    case SPARM_POSITIVE_ENERGY:
        mpr("You feel vulnerable.");
        break;

    case SPARM_ARCHMAGI:
        mpr("You feel strangely numb.");
        break;

    case SPARM_SPIRIT_SHIELD:
        if (!player_spirit_shield())
        {
            mpr("You feel strangely alone.");
            if (you.species == SP_DEEP_DWARF)
                mpr("Your magic begins regenerating once more.");
        }
        else if (player_equip(EQ_AMULET, AMU_GUARDIAN_SPIRIT, true))
        {
            item_def& amu(you.inv[you.equip[EQ_AMULET]]);
            if (!item_type_known(amu))
            {
                set_ident_type(amu.base_type, amu.sub_type, ID_KNOWN_TYPE);
                set_ident_flags(amu, ISFLAG_KNOW_PROPERTIES);
                mprf("You are wearing: %s",
                     amu.name(DESC_INVENTORY_EQUIP).c_str());
            }
        }
        break;

    case SPARM_ARCHERY:
        mpr("Your aim is not that steady anymore.");
        break;

    default:
        break;
    }

    if (is_artefact(item))
        _unequip_artefact_effect(item, NULL, meld);
}

static void _remove_amulet_of_faith(item_def &item)
{
    if (you.religion != GOD_NO_GOD
        && you.religion != GOD_XOM)
    {
        simple_god_message(" seems less interested in you.");

        const int piety_loss = div_rand_round(you.piety, 3);
        // Piety penalty for removing the Amulet of Faith.
        if (you.piety - piety_loss > 10)
        {
            mprf(MSGCH_GOD,
                 "%s leaches power out of you as you remove it.",
                 item.name(DESC_CAP_YOUR).c_str());
            dprf("%s: piety leach: %d",
                 item.name(DESC_PLAIN).c_str(), piety_loss);
            lose_piety(piety_loss);
        }
    }
}

static void _equip_jewellery_effect(item_def &item)
{
    item_type_id_state_type ident        = ID_TRIED_TYPE;
    artefact_prop_type      fake_rap     = ARTP_NUM_PROPERTIES;
    bool                    learn_pluses = false;

    // Randart jewellery shouldn't auto-ID just because the base type
    // is known. Somehow the player should still be told, preferably
    // by message. (jpeg)
    const bool artefact     = is_artefact(item);
    const bool known_pluses = item_ident(item, ISFLAG_KNOW_PLUSES);
    const bool known_cursed = item_known_cursed(item);
    const bool known_bad    = (item_type_known(item)
                               && item_value(item) <= 2);

    switch (item.sub_type)
    {
    case RING_FIRE:
    case RING_HUNGER:
    case RING_ICE:
    case RING_LIFE_PROTECTION:
    case RING_POISON_RESISTANCE:
    case RING_PROTECTION_FROM_COLD:
    case RING_PROTECTION_FROM_FIRE:
    case RING_PROTECTION_FROM_MAGIC:
    case RING_SUSTAIN_ABILITIES:
    case RING_SUSTENANCE:
    case RING_SLAYING:
    case RING_TELEPORT_CONTROL:
        break;

    case RING_WIZARDRY:
        if (player_spell_skills())
            ident = ID_KNOWN_TYPE;
        break;

    case RING_SEE_INVISIBLE:
        // We might have to turn autopickup back on again.
        // TODO: Check all monsters in LOS. If any of them are invisible
        //       (and thus become visible once the ring is worn), the ring
        //       should be autoidentified.
        if (item_type_known(item))
            autotoggle_autopickup(false);
        break;

    case RING_PROTECTION:
        you.redraw_armour_class = true;
        if (item.plus != 0)
        {
            if (!artefact)
                ident = ID_KNOWN_TYPE;
            else if (!known_pluses)
            {
                mprf("You feel %s.", item.plus > 0 ?
                     "well-protected" : "more vulnerable");
            }
            learn_pluses = true;
        }
        break;

    case RING_INVISIBILITY:
        if (!you.duration[DUR_INVIS])
        {
            mpr("You become transparent for a moment.");
            if (artefact)
                fake_rap = ARTP_INVISIBLE;
            else
                ident = ID_KNOWN_TYPE;
        }
        break;

    case RING_EVASION:
        you.redraw_evasion = true;
        if (item.plus != 0)
        {
            if (!artefact)
                ident = ID_KNOWN_TYPE;
            else if (!known_pluses)
                mprf("You feel %s.", item.plus > 0? "nimbler" : "more awkward");
            learn_pluses = true;
        }
        break;

    case RING_STRENGTH:
        if (item.plus)
        {
            notify_stat_change(STAT_STR, item.plus, false, item);

            if (artefact)
                fake_rap = ARTP_STRENGTH;
            else
                ident = ID_KNOWN_TYPE;

           learn_pluses = true;
        }
        break;

    case RING_DEXTERITY:
        if (item.plus)
        {
            notify_stat_change(STAT_DEX, item.plus, false, item);

            if (artefact)
                fake_rap = ARTP_DEXTERITY;
            else
                ident = ID_KNOWN_TYPE;

           learn_pluses = true;
        }
        break;

    case RING_INTELLIGENCE:
        if (item.plus)
        {
            notify_stat_change(STAT_INT, item.plus, false, item);

            if (artefact)
                fake_rap = ARTP_INTELLIGENCE;
            else
                ident = ID_KNOWN_TYPE;

           learn_pluses = true;
        }
        break;

    case RING_MAGICAL_POWER:
        if ((you.max_magic_points + 9) *
            (1.0+player_mutation_level(MUT_HIGH_MAGIC)/10.0) > 50)
            mpr("You feel your mana capacity is already quite full.");
        else
            canned_msg(MSG_MANA_INCREASE);

        calc_mp();
        if (artefact)
            fake_rap = ARTP_MAGICAL_POWER;
        else
            ident = ID_KNOWN_TYPE;
        break;

    case RING_LEVITATION:
        if (!scan_artefacts(ARTP_LEVITATE))
        {
            if (you.airborne())
                mpr("You feel vaguely more buoyant than before.");
            else
                mpr("You feel buoyant.");
            if (artefact)
                fake_rap = ARTP_LEVITATE;
            else
                ident = ID_KNOWN_TYPE;
        }
        break;

    case RING_TELEPORTATION:
        if (crawl_state.game_is_sprint())
            mpr("You feel a slight, muted jump rush through you.");
        else
            mpr("You feel slightly jumpy.");
        if (artefact)
            fake_rap = ARTP_CAUSE_TELEPORTATION;
        else
            ident = ID_KNOWN_TYPE;
        break;

    case AMU_RAGE:
        if (!scan_artefacts(ARTP_BERSERK))
        {
            mpr("You feel a brief urge to hack something to bits.");
            if (artefact)
                fake_rap = ARTP_BERSERK;
            else
                ident = ID_KNOWN_TYPE;
        }
        break;

    case AMU_FAITH:
        if (you.religion != GOD_NO_GOD)
        {
            mpr("You feel a surge of divine interest.", MSGCH_GOD);
            ident = ID_KNOWN_TYPE;
        }
        break;

    case AMU_THE_GOURMAND:
        // What's this supposed to achieve? (jpeg)
        you.duration[DUR_GOURMAND] = 0;
        break;

    case AMU_CONTROLLED_FLIGHT:
        if (you.duration[DUR_LEVITATION]
            && !extrinsic_amulet_effect(AMU_CONTROLLED_FLIGHT))
        {
            ident = ID_KNOWN_TYPE;
        }
        break;

    case AMU_GUARDIAN_SPIRIT:
        if (player_spirit_shield() < 2)
        {
            set_mp(0, false);
            mpr("You feel your power drawn to a protective spirit.");
            if (you.species == SP_DEEP_DWARF)
                mpr("Now linked to your health, your magic stops regenerating.");
            ident = ID_KNOWN_TYPE;
        }
        break;

    case RING_REGENERATION:
        // To be exact, bloodless vampires should get the id only after they
        // drink anything.  Not worth complicating the code, IMHO. [1KB]
        if (player_mutation_level(MUT_SLOW_HEALING) < 3)
            ident = ID_KNOWN_TYPE;
        break;

    case AMU_STASIS:
        // Berserk is possible with a Battlelust card or with a moth of wrath
        // that affects you while donning the amulet.
        int amount = you.duration[DUR_HASTE] + you.duration[DUR_SLOW]
                     + you.duration[DUR_BERSERK];
        if (you.duration[DUR_TELEPORT])
            amount += 30 + random2(150);
        if (amount)
        {
            mprf("The amulet engulfs you in a%s magical discharge!",
                 (amount > 250) ? " massive" :
                 (amount >  50) ? " violent" :
                                  "");
            ident = ID_KNOWN_TYPE;

            contaminate_player(pow(amount, 0.333), item_type_known(item));

            int dir = 0;
            if (you.duration[DUR_HASTE])
                dir++;
            if (you.duration[DUR_SLOW])
                dir--;
            if (dir > 0)
                mpr("You abruptly slow down.", MSGCH_DURATION);
            else if (dir < 0)
                mpr("Your slowness suddenly goes away.", MSGCH_DURATION);
            if (you.duration[DUR_TELEPORT])
                mpr("You feel strangely stable.", MSGCH_DURATION);
            if (you.duration[DUR_BERSERK])
                mpr("You violently calm down.", MSGCH_DURATION);
            you.duration[DUR_HASTE] = 0;
            you.duration[DUR_SLOW] = 0;
            you.duration[DUR_TELEPORT] = 0;
            you.duration[DUR_BERSERK] = 0;
        }
        break;

    // When making a jewel type auto-id, please update Ashenzari's list
    // in godpassive.cc as well.
    }

    // Artefacts have completely different appearance than base types
    // so we don't allow them to make the base types known.
    if (artefact)
    {
        bool show_msgs = true;
        _equip_artefact_effect(item, &show_msgs);

        if (learn_pluses && (item.plus != 0 || item.plus2 != 0))
            set_ident_flags(item, ISFLAG_KNOW_PLUSES);

        if (fake_rap != ARTP_NUM_PROPERTIES)
            artefact_wpn_learn_prop(item, fake_rap);

        if (!item.props.exists("jewellery_tried")
            || !item.props["jewellery_tried"].get_bool())
        {
            item.props["jewellery_tried"].get_bool() = true;
        }
    }
    else
    {
        set_ident_type(item, ident);

        if (ident == ID_KNOWN_TYPE)
            set_ident_flags(item, ISFLAG_EQ_JEWELLERY_MASK);
    }

    if (item.cursed())
    {
        mprf("Oops, that %s feels deathly cold.",
             jewellery_is_amulet(item)? "amulet" : "ring");
        learned_something_new(HINT_YOU_CURSED);

        int amusement = 32;
        if (!known_cursed && !known_bad)
        {
            amusement *= 2;

            god_type god;
            if (origin_is_god_gift(item, &god) && god == GOD_XOM)
                amusement *= 2;
        }
        xom_is_stimulated(amusement);
    }

    // Cursed or not, we know that since we've put the ring on.
    set_ident_flags(item, ISFLAG_KNOW_CURSE);

    mpr(item.name(DESC_INVENTORY_EQUIP).c_str());
}

static void _unequip_jewellery_effect(item_def &item, bool mesg)
{
    // The ring/amulet must already be removed from you.equip at this point.

    // Turn off show_uncursed before getting the item name, because this item
    // was just removed, and the player knows it's uncursed.
    const bool old_showuncursed = Options.show_uncursed;
    Options.show_uncursed = false;

    Options.show_uncursed = old_showuncursed;

    switch (item.sub_type)
    {
    case RING_FIRE:
    case RING_HUNGER:
    case RING_ICE:
    case RING_LIFE_PROTECTION:
    case RING_POISON_RESISTANCE:
    case RING_PROTECTION_FROM_COLD:
    case RING_PROTECTION_FROM_FIRE:
    case RING_PROTECTION_FROM_MAGIC:
    case RING_REGENERATION:
    case RING_SEE_INVISIBLE:
    case RING_SLAYING:
    case RING_SUSTAIN_ABILITIES:
    case RING_SUSTENANCE:
    case RING_TELEPORTATION:
    case RING_WIZARDRY:
    case RING_TELEPORT_CONTROL:
        break;

    case RING_PROTECTION:
        you.redraw_armour_class = true;
        break;

    case RING_EVASION:
        you.redraw_evasion = true;
        break;

    case RING_STRENGTH:
        notify_stat_change(STAT_STR, -item.plus, false, item, true);
        break;

    case RING_DEXTERITY:
        notify_stat_change(STAT_DEX, -item.plus, false, item, true);
        break;

    case RING_INTELLIGENCE:
        notify_stat_change(STAT_INT, -item.plus, false, item, true);
        break;

    case RING_LEVITATION:
        if (you.duration[DUR_LEVITATION] && !you.permanent_levitation()
            && !you.attribute[ATTR_LEV_UNCANCELLABLE]
            && !player_evokable_levitation())
        {
            you.duration[DUR_LEVITATION] = 1;
        }
        break;

    case RING_INVISIBILITY:
        if (you.duration[DUR_INVIS]
            && !you.attribute[ATTR_INVIS_UNCANCELLABLE]
            && !player_evokable_invis())
        {
            you.duration[DUR_INVIS] = 1;
        }
        break;

    case RING_MAGICAL_POWER:
        canned_msg(MSG_MANA_DECREASE);
        break;

    case AMU_THE_GOURMAND:
        you.duration[DUR_GOURMAND] = 0;
        break;

    case AMU_FAITH:
        _remove_amulet_of_faith(item);
        break;

    case AMU_GUARDIAN_SPIRIT:
        if (you.species == SP_DEEP_DWARF)
            mpr("Your magic begins regenerating once more.");
        break;
    }

    if (is_artefact(item))
        _unequip_artefact_effect(item, &mesg);

    // Must occur after ring is removed. -- bwr
    calc_mp();
}<|MERGE_RESOLUTION|>--- conflicted
+++ resolved
@@ -146,13 +146,8 @@
     if (slot == EQ_WEAPON)
         _unequip_weapon_effect(item, msg);
     else if (slot >= EQ_CLOAK && slot <= EQ_BODY_ARMOUR)
-<<<<<<< HEAD
-        _unequip_armour_effect(item);
+        _unequip_armour_effect(item, meld);
     else if (slot >= EQ_LEFT_RING && slot < NUM_EQUIP)
-=======
-        _unequip_armour_effect(item, meld);
-    else if (slot >= EQ_LEFT_RING && slot <= EQ_AMULET)
->>>>>>> 40f09fd0
         _unequip_jewellery_effect(item, msg);
 }
 
