/**
 * @file
 * @brief Showing the level map (X and background).
**/

#include "AppHdr.h"

#include "viewmap.h"

#include <algorithm>

#include "branch.h"
#include "cio.h"
#include "colour.h"
#include "command.h"
#include "coord.h"
#include "coordit.h"
#include "dgn-overview.h"
#include "env.h"
#include "map_knowledge.h"
#include "message.h"
#include "fprop.h"
#include "exclude.h"
#include "feature.h"
#include "files.h"
#include "format.h"
#include "libutil.h"
#include "macro.h"
#include "mon-util.h"
#include "options.h"
#include "place.h"
#include "player.h"
#include "showsymb.h"
#include "stash.h"
#include "stuff.h"
#include "terrain.h"
#include "tileview.h"
#include "travel.h"
#include "viewchar.h"
#include "viewgeom.h"

#ifdef USE_TILE
#include "tilereg.h"
#endif

#ifndef USE_TILE_LOCAL
static unsigned _get_travel_colour(const coord_def& p)
{
#ifdef WIZARD
    if (you.wizard && testbits(env.pgrid(p), FPROP_HIGHLIGHT))
        return (LIGHTGREEN);
#endif

    if (is_waypoint(p))
        return LIGHTGREEN;
    if (is_stair_exclusion(p))
        return Options.tc_excluded;
    short dist = travel_point_distance[p.x][p.y];
    return dist > 0?                    Options.tc_reachable        :
           dist == PD_EXCLUDED?         Options.tc_excluded         :
           dist == PD_EXCLUDED_RADIUS?  Options.tc_exclude_circle   :
           dist < 0?                    Options.tc_dangerous        :
                                        Options.tc_disconnected;
}
#endif

#ifndef USE_TILE_LOCAL
static bool _travel_colour_override(const coord_def& p)
{
  if (is_waypoint(p) || is_stair_exclusion(p)
     || travel_point_distance[p.x][p.y] == PD_EXCLUDED)
        return (true);
#ifdef WIZARD
    if (you.wizard && testbits(env.pgrid(p), FPROP_HIGHLIGHT))
        return (true);
#endif

    // [ds] Elaborate dance to get map colouring right if
    // Options.clean_map is set.
    const map_cell& cell = env.map_knowledge(p);
    show_class cls = get_cell_show_class(cell, Options.clean_map);
    if (cls == SH_FEATURE)
    {
        switch (cell.feat())
        {
        case DNGN_FLOOR:
        case DNGN_LAVA:
        case DNGN_DEEP_WATER:
        case DNGN_SHALLOW_WATER:
            return true;
        default:
            return false;
        }
    }
    else
        return false;
}

static bool _is_explore_horizon(const coord_def& c)
{
    if (env.map_knowledge(c).feat() != DNGN_UNSEEN)
        return false;

    // Note: c might be on map edge, walkable squares not really.
    for (adjacent_iterator ai(c); ai; ++ai)
        if (in_bounds(*ai))
        {
            dungeon_feature_type feat = env.map_knowledge(*ai).feat();
            if (feat != DNGN_UNSEEN
                && !feat_is_solid(feat)
                && !feat_is_door(feat))
            {
                return true;
            }
        }

    return false;
}
#endif

#ifndef USE_TILE_LOCAL
static ucs_t _get_sightmap_char(dungeon_feature_type feat)
{
    return (get_feature_def(feat).symbol);
}

static ucs_t _get_magicmap_char(dungeon_feature_type feat)
{
    return (get_feature_def(feat).magic_symbol);
}
#endif

// Determines if the given feature is present at (x, y) in _feat_ coordinates.
// If you have map coords, add (1, 1) to get grid coords.
// Use one of
// 1. '<' and '>' to look for stairs
// 2. '\t' or '\\' for shops, portals.
// 3. '^' for traps
// 4. '_' for altars
// 5. Anything else will look for the exact same character in the level map.
bool is_feature(ucs_t feature, const coord_def& where)
{
    if (!env.map_knowledge(where).known() && !you.see_cell(where))
        return (false);

    dungeon_feature_type grid = grid_appearance(where);

    switch (feature)
    {
    case 'E':
        return (travel_point_distance[where.x][where.y] == PD_EXCLUDED);
    case 'F':
    case 'W':
        return is_waypoint(where);
    case 'I':
        return is_stash(where);
    case '_':
        switch (grid)
        {
        case DNGN_ALTAR_ZIN:
        case DNGN_ALTAR_SHINING_ONE:
        case DNGN_ALTAR_KIKUBAAQUDGHA:
        case DNGN_ALTAR_YREDELEMNUL:
        case DNGN_ALTAR_XOM:
        case DNGN_ALTAR_VEHUMET:
        case DNGN_ALTAR_OKAWARU:
        case DNGN_ALTAR_MAKHLEB:
        case DNGN_ALTAR_SIF_MUNA:
        case DNGN_ALTAR_TROG:
        case DNGN_ALTAR_NEMELEX_XOBEH:
        case DNGN_ALTAR_ELYVILON:
        case DNGN_ALTAR_LUGONU:
        case DNGN_ALTAR_BEOGH:
        case DNGN_ALTAR_JIYVA:
        case DNGN_ALTAR_FEDHAS:
        case DNGN_ALTAR_CHEIBRIADOS:
        case DNGN_ALTAR_ASHENZARI:
            return (true);
        default:
            return (false);
        }
    case '\t':
    case '\\':
        switch (grid)
        {
        case DNGN_ENTER_HELL:
        case DNGN_EXIT_HELL:
        case DNGN_ENTER_LABYRINTH:
        case DNGN_ENTER_PORTAL_VAULT:
        case DNGN_EXIT_PORTAL_VAULT:
        case DNGN_ENTER_SHOP:
        case DNGN_ENTER_DIS:
        case DNGN_ENTER_GEHENNA:
        case DNGN_ENTER_COCYTUS:
        case DNGN_ENTER_TARTARUS:
        case DNGN_ENTER_ABYSS:
        case DNGN_EXIT_ABYSS:
        case DNGN_ENTER_PANDEMONIUM:
        case DNGN_EXIT_PANDEMONIUM:
        case DNGN_TRANSIT_PANDEMONIUM:
        case DNGN_ENTER_ZOT:
        case DNGN_RETURN_FROM_ZOT:
            return (true);
        default:
            return (false);
        }
    case '<':
        switch (grid)
        {
        case DNGN_ESCAPE_HATCH_UP:
        case DNGN_STONE_STAIRS_UP_I:
        case DNGN_STONE_STAIRS_UP_II:
        case DNGN_STONE_STAIRS_UP_III:
        case DNGN_RETURN_FROM_DWARVEN_HALL:
        case DNGN_RETURN_FROM_ORCISH_MINES:
        case DNGN_RETURN_FROM_LAIR:
        case DNGN_RETURN_FROM_SLIME_PITS:
        case DNGN_RETURN_FROM_VAULTS:
        case DNGN_RETURN_FROM_CRYPT:
        case DNGN_RETURN_FROM_HALL_OF_BLADES:
        case DNGN_RETURN_FROM_TEMPLE:
        case DNGN_RETURN_FROM_SNAKE_PIT:
        case DNGN_RETURN_FROM_ELVEN_HALLS:
        case DNGN_RETURN_FROM_TOMB:
        case DNGN_RETURN_FROM_SWAMP:
        case DNGN_RETURN_FROM_SHOALS:
        case DNGN_RETURN_FROM_SPIDER_NEST:
        case DNGN_RETURN_FROM_FOREST:
        case DNGN_EXIT_PORTAL_VAULT:
            return (true);
        default:
            return (false);
        }
    case '>':
        switch (grid)
        {
        case DNGN_ESCAPE_HATCH_DOWN:
        case DNGN_STONE_STAIRS_DOWN_I:
        case DNGN_STONE_STAIRS_DOWN_II:
        case DNGN_STONE_STAIRS_DOWN_III:
        case DNGN_ENTER_DWARVEN_HALL:
        case DNGN_ENTER_ORCISH_MINES:
        case DNGN_ENTER_LAIR:
        case DNGN_ENTER_SLIME_PITS:
        case DNGN_ENTER_VAULTS:
        case DNGN_ENTER_CRYPT:
        case DNGN_ENTER_HALL_OF_BLADES:
        case DNGN_ENTER_TEMPLE:
        case DNGN_ENTER_SNAKE_PIT:
        case DNGN_ENTER_ELVEN_HALLS:
        case DNGN_ENTER_TOMB:
        case DNGN_ENTER_SWAMP:
        case DNGN_ENTER_SHOALS:
        case DNGN_ENTER_SPIDER_NEST:
        case DNGN_ENTER_FOREST:
            return (true);
        default:
            return (false);
        }
    case '^':
        switch (grid)
        {
        case DNGN_TRAP_MECHANICAL:
        case DNGN_TRAP_MAGICAL:
        case DNGN_TRAP_NATURAL:
        case DNGN_TRAP_WEB:
            return (true);
        default:
            return (false);
        }
    default:
        return get_cell_glyph(where).ch == feature;
    }
}

static bool _is_feature_fudged(ucs_t feature, const coord_def& where)
{
    if (!env.map_knowledge(where).known())
        return (false);

    if (is_feature(feature, where))
        return (true);

    if (feature == '<')
    {
        switch (grd(where))
        {
        case DNGN_EXIT_HELL:
        case DNGN_EXIT_PORTAL_VAULT:
        case DNGN_EXIT_ABYSS:
        case DNGN_EXIT_PANDEMONIUM:
        case DNGN_RETURN_FROM_ZOT:
            return (true);
        default:
            return (false);
        }
    }
    else if (feature == '>')
    {
        switch (grd(where))
        {
        case DNGN_ENTER_DIS:
        case DNGN_ENTER_GEHENNA:
        case DNGN_ENTER_COCYTUS:
        case DNGN_ENTER_TARTARUS:
        case DNGN_TRANSIT_PANDEMONIUM:
        case DNGN_ENTER_ZOT:
            return (true);
        default:
            return (false);
        }
    }

    return (false);
}

static int _find_feature(ucs_t feature, int curs_x, int curs_y,
                         int start_x, int start_y, int anchor_x, int anchor_y,
                         int ignore_count, int *move_x, int *move_y)
{
    int cx = anchor_x,
        cy = anchor_y;

    int firstx = -1, firsty = -1;
    int matchcount = 0;

    // Find the first occurrence of feature 'feature', spiralling around (x,y)
    int maxradius = GXM > GYM ? GXM : GYM;
    for (int radius = 1; radius < maxradius; ++radius)
        for (int axis = -2; axis < 2; ++axis)
        {
            int rad = radius - (axis < 0);
            for (int var = -rad; var <= rad; ++var)
            {
                int dx = radius, dy = var;
                if (axis % 2)
                    dx = -dx;
                if (axis < 0)
                {
                    int temp = dx;
                    dx = dy;
                    dy = temp;
                }

                int x = cx + dx, y = cy + dy;
                if (!in_bounds(x, y))
                    continue;
                if (_is_feature_fudged(feature, coord_def(x, y)))
                {
                    ++matchcount;
                    if (!ignore_count--)
                    {
                        // We want to cursor to (x,y)
                        *move_x = x - (start_x + curs_x - 1);
                        *move_y = y - (start_y + curs_y - 1);
                        return matchcount;
                    }
                    else if (firstx == -1)
                    {
                        firstx = x;
                        firsty = y;
                    }
                }
            }
        }

    // We found something, but ignored it because of an ignorecount
    if (firstx != -1)
    {
        *move_x = firstx - (start_x + curs_x - 1);
        *move_y = firsty - (start_y + curs_y - 1);
        return 1;
    }
    return 0;
}

static int _find_feature(const std::vector<coord_def>& features,
                          ucs_t feature, int curs_x, int curs_y,
                          int start_x, int start_y,
                          int ignore_count,
                          int *move_x, int *move_y,
                          bool forward)
{
    int firstx = -1, firsty = -1, firstmatch = -1;
    int matchcount = 0;

    for (unsigned feat = 0; feat < features.size(); ++feat)
    {
        const coord_def& coord = features[feat];

        if (_is_feature_fudged(feature, coord))
        {
            ++matchcount;
            if (forward? !ignore_count-- : --ignore_count == 1)
            {
                // We want to cursor to (x,y)
                *move_x = coord.x - (start_x + curs_x - 1);
                *move_y = coord.y - (start_y + curs_y - 1);
                return matchcount;
            }
            else if (!forward || firstx == -1)
            {
                firstx = coord.x;
                firsty = coord.y;
                firstmatch = matchcount;
            }
        }
    }

    // We found something, but ignored it because of an ignorecount
    if (firstx != -1)
    {
        *move_x = firstx - (start_x + curs_x - 1);
        *move_y = firsty - (start_y + curs_y - 1);
        return firstmatch;
    }
    return 0;
}

static int _get_number_of_lines_levelmap()
{
    return get_number_of_lines() - (Options.level_map_title ? 1 : 0);
}

#ifndef USE_TILE_LOCAL
static void _draw_level_map(int start_x, int start_y, bool travel_mode,
        bool on_level)
{
    const int num_lines = std::min(_get_number_of_lines_levelmap(), GYM);
    const int num_cols  = std::min(get_number_of_cols(),            GXM);

    const coord_def extents(num_cols, num_lines);
    crawl_view_buffer vbuf(extents);
    screen_cell_t *cell= vbuf;

    cursor_control cs(false);

    int top = 1 + Options.level_map_title;
    cgotoxy(1, top);
    for (int screen_y = 0; screen_y < num_lines; screen_y++)
        for (int screen_x = 0; screen_x < num_cols; screen_x++)
        {
            coord_def c(start_x + screen_x, start_y + screen_y);

            if (!map_bounds(c))
            {
                cell->colour = DARKGREY;
                cell->glyph  = 0;
            }
            else
            {
                glyph g = get_cell_glyph(c, Options.clean_map, -1);
                cell->glyph = g.ch;
                cell->colour = g.col;

                if (_is_explore_horizon(c))
                {
                    const feature_def& fd = get_feature_def(DNGN_EXPLORE_HORIZON);
                    cell->glyph = fd.symbol;
                    cell->colour = fd.colour;
                }

                if (travel_mode && _travel_colour_override(c))
                    cell->colour = _get_travel_colour(c);

                if (c == you.pos() && !crawl_state.arena_suspended && on_level)
                {
                    // [dshaligram] Draw the @ symbol on the
                    // level-map. It's no longer saved into the
                    // env.map_knowledge, so we need to draw it
                    // directly.
                    cell->colour = WHITE;
                    cell->glyph  = mons_char(you.symbol);
                }

                // If we've a waypoint on the current square, *and* the
                // square is a normal floor square with nothing on it,
                // show the waypoint number.
                if (Options.show_waypoints)
                {
                    // XXX: This is a horrible hack.
                    ucs_t bc   = cell->glyph;
                    uint8_t ch = is_waypoint(c);
                    if (ch && (bc == _get_sightmap_char(DNGN_FLOOR)
                               || bc == _get_magicmap_char(DNGN_FLOOR)))
                    {
                        cell->glyph = ch;
                    }
                }
            }

            cell++;
        }

    puttext(1, top, vbuf);
}
#endif // USE_TILE_LOCAL

static void _reset_travel_colours(std::vector<coord_def> &features,
        bool on_level)
{
    // We now need to redo travel colours.
    features.clear();

    if (on_level)
        find_travel_pos(you.pos(), NULL, NULL, &features);
    else
    {
        travel_pathfind tp;
        tp.set_feature_vector(&features);
        tp.get_features();
    }

    // Sort features into the order the player is likely to prefer.
    arrange_features(features);
}

// Sort glyphs within a group, for the feature list.
static bool _comp_glyphs(const glyph& g1, const glyph& g2)
{
    return (g1.ch < g2.ch || g1.ch == g2.ch && g1.col < g2.col);
}

#ifndef USE_TILE_LOCAL
static glyph _get_feat_glyph(const coord_def& gc);
#endif

class feature_list
{
    enum group
    {
        G_UP, G_DOWN, G_PORTAL, G_OTHER, G_NONE, NUM_GROUPS = G_NONE
    };

    std::vector<glyph> data[NUM_GROUPS];

    static group feat_dir(dungeon_feature_type feat)
    {
        switch (feat_stair_direction(feat))
        {
        case CMD_GO_UPSTAIRS:
            return G_UP;
        case CMD_GO_DOWNSTAIRS:
            return G_DOWN;
        default:
            return G_NONE;
        }
    }

    group get_group(const coord_def& gc)
    {
        dungeon_feature_type feat = env.map_knowledge(gc).feat();

        if (feat_is_staircase(feat) || feat_is_escape_hatch(feat))
            return feat_dir(feat);
        if (feat == DNGN_TRAP_NATURAL)
            return G_DOWN;
        if (feat_is_altar(feat) || feat == DNGN_ENTER_SHOP)
            return G_OTHER;
        if (get_feature_dchar(feat) == DCHAR_ARCH)
            return G_PORTAL;
        return G_NONE;
    }

    void maybe_add(const coord_def& gc)
    {
#ifndef USE_TILE_LOCAL
        if (!env.map_knowledge(gc).known())
            return;

        group grp = get_group(gc);
        if (grp != G_NONE)
            data[grp].push_back(_get_feat_glyph(gc));
#endif
    }

public:
    void init()
    {
        for (unsigned int i = 0; i < NUM_GROUPS; ++i)
            data[i].clear();
        for (rectangle_iterator ri(0); ri; ++ri)
            maybe_add(*ri);
        for (unsigned int i = 0; i < NUM_GROUPS; ++i)
            std::sort(data[i].begin(), data[i].end(), _comp_glyphs);
    }

    formatted_string format() const
    {
        formatted_string s;
        for (unsigned int i = 0; i < NUM_GROUPS; ++i)
            for (unsigned int j = 0; j < data[i].size(); ++j)
                s.add_glyph(data[i][j]);
        return s;
    }
};

#ifndef USE_TILE_LOCAL
static void _draw_title(const coord_def& cpos, const feature_list& feats)
{
    if (!Options.level_map_title)
        return;

    const int columns = get_number_of_cols();
    const formatted_string help =
        formatted_string::parse_string("(Press <w>?</w> for help)");
    const int helplen = help.width();

    if (columns < helplen)
        return;

    const formatted_string title = feats.format();
    const int titlelen = title.width();
    if (columns < titlelen)
        return;

    std::string pstr = "";
#ifdef WIZARD
    if (you.wizard)
    {
        char buf[10];
        snprintf(buf, sizeof(buf), " (%d, %d)", cpos.x, cpos.y);
        pstr = std::string(buf);
    }
#endif // WIZARD

    cgotoxy(1, 1);
    textcolor(WHITE);

    cprintf("%s", chop_string(uppercase_first(place_name(
                          get_packed_place(), true, true)) + pstr,
                      columns - helplen).c_str());

    cgotoxy(std::max(1, (columns - titlelen) / 2), 1);
    title.display();

    textcolor(LIGHTGREY);
    cgotoxy(std::max(1, columns - helplen + 1), 1);
    help.display();
}
#endif

class levelview_excursion : public level_excursion
{
    bool travel_mode;

public:
    levelview_excursion(bool tm)
        : travel_mode(tm) {}

    ~levelview_excursion()
    {
        if (!you.on_current_level)
            go_to(original);
    }

    void go_to(const level_id& next)
    {
#ifdef USE_TILE
        tiles.clear_minimap();
#endif
        level_excursion::go_to(next);
        tile_new_level(false);

        if (travel_mode)
        {
            travel_init_new_level();
            travel_cache.update();
        }
    }
};

static level_pos _stair_dest(const coord_def& p, command_type dir)
{
    if (!in_bounds(p))
        return (level_pos());

    if (feat_stair_direction(env.map_knowledge(p).feat()) != dir)
        return (level_pos());

    LevelInfo *linf = travel_cache.find_level_info(level_id::current());
    if (!linf)
        return (level_pos());

    const stair_info *sinf = linf->get_stair(p);
    if (!sinf)
        return (level_pos());

    return (sinf->destination);
}

// show_map() now centers the known map along x or y.  This prevents
// the player from getting "artificial" location clues by using the
// map to see how close to the end they are.  They'll need to explore
// to get that.  This function is still a mess, though. -- bwr
bool show_map(level_pos &lpos,
              bool travel_mode, bool allow_esc, bool allow_offlevel)
{
    bool chose      = false;
    {
        levelview_excursion le(travel_mode);
        level_id original(level_id::current());

        if (!lpos.id.is_valid() || !allow_offlevel)
            lpos.id = level_id::current();

        cursor_control ccon(!Options.use_fake_cursor);
        int i, j;

#ifdef USE_TILE_WEB
        tiles_crt_control crt(false);
        tiles_ui_control ui(UI_VIEW_MAP);
#endif

        int move_x = 0, move_y = 0, scroll_y = 0;

        bool new_level = true;

        // Vector to track all features we can travel to, in order of distance.
        std::vector<coord_def> features;
        // List of all interesting features for display in the (console) title.
        feature_list feats;

        int min_x = INT_MAX, max_x = INT_MIN, min_y = INT_MAX, max_y = INT_MIN;
        const int num_lines   = _get_number_of_lines_levelmap();
        const int half_screen = (num_lines - 1) / 2;

        const int top = 1 + Options.level_map_title;

        int map_lines = 0;

        // no x scrolling
        int start_x = -1;
        const int block_step = Options.level_map_cursor_step;

        // y does scroll
        int start_y;

        int screen_y = -1;

        int curs_x = -1, curs_y = -1;
        int search_found = 0, anchor_x = -1, anchor_y = -1;

        bool map_alive  = true;
        bool redraw_map = true;

#ifndef USE_TILE_LOCAL
        clrscr();
#endif
        textcolor(DARKGREY);

        bool on_level = false;

        while (map_alive)
        {
            if (lpos.id != level_id::current())
            {
                le.go_to(lpos.id);
                new_level = true;
            }

            if (new_level)
            {
                on_level = (level_id::current() == original);

                move_x = 0, move_y = 0, scroll_y = 0;

                // Vector to track all features we can travel to, in
                // order of distance.
                if (travel_mode)
                    _reset_travel_colours(features, on_level);

                feats.init();

                min_x = GXM, max_x = 0, min_y = 0, max_y = 0;
                bool found_y = false;

                for (j = 0; j < GYM; j++)
                    for (i = 0; i < GXM; i++)
                    {
                        if (env.map_knowledge[i][j].known())
                        {
                            if (!found_y)
                            {
                                found_y = true;
                                min_y = j;
                            }

                            max_y = j;

                            if (i < min_x)
                                min_x = i;

                            if (i > max_x)
                                max_x = i;
                        }
                    }

                map_lines = max_y - min_y + 1;

                start_x = min_x + (max_x - min_x + 1) / 2 - 40;           // no x scrolling
                start_y = 0;                                              // y does scroll

                if (lpos.id != level_id::current()
                    || !map_bounds(lpos.pos))
                {
                    lpos.id = level_id::current();
                    if (on_level)
                        lpos.pos = you.pos();
                    else
                    {
                        lpos.pos.x = min_x + (max_x - min_x + 1) / 2;
                        lpos.pos.y = min_y + (max_y - min_y + 1) / 2;
                    }
                }

                screen_y = lpos.pos.y;

                // If close to top of known map, put min_y on top
                // else if close to bottom of known map, put max_y on bottom.
                //
                // The num_lines comparisons are done to keep things neat, by
                // keeping things at the top of the screen.  By shifting an
                // additional one in the num_lines > map_lines case, we can
                // keep the top line clear... which makes things look a whole
                // lot better for small maps.
                if (num_lines > map_lines)
                {
                    screen_y = min_y + half_screen - 1;
                }
                else if (num_lines == map_lines
                         || screen_y - half_screen < min_y)
                {
                    screen_y = min_y + half_screen;
                }
                else if (screen_y + half_screen > max_y)
                {
                    screen_y = max_y - half_screen;
                }

                curs_x = lpos.pos.x - start_x + 1;
                curs_y = lpos.pos.y - screen_y + half_screen + 1;
                search_found = 0, anchor_x = -1, anchor_y = -1;

                redraw_map = true;
                new_level = false;
            }

            // If we've received a HUP signal then the user can't choose a
            // location, so indicate this by returning an invalid position.
            if (crawl_state.seen_hups)
            {
                lpos = level_pos();
                chose = false;
            }

            start_y = screen_y - half_screen;

            move_x = move_y = 0;

            if (redraw_map)
            {
#ifdef USE_TILE
                // Note: Tile versions just center on the current cursor
                // location.  It silently ignores everything else going
                // on in this function.  --Enne
                tiles.load_dungeon(lpos.pos);
#endif
#ifndef USE_TILE_LOCAL
                _draw_title(lpos.pos, feats);
                _draw_level_map(start_x, start_y, travel_mode, on_level);
#endif
            }
#ifndef USE_TILE_LOCAL
            cursorxy(curs_x, curs_y + top - 1);
#endif
            redraw_map = true;

            c_input_reset(true);
            const int key = unmangle_direction_keys(getchm(KMC_LEVELMAP),
                                                    KMC_LEVELMAP,
                                                    false, false);
            command_type cmd = key_to_command(key, KMC_LEVELMAP);
            if (cmd < CMD_MIN_OVERMAP || cmd > CMD_MAX_OVERMAP)
                cmd = CMD_NO_CMD;

            if (key == CK_MOUSE_CLICK)
            {
                const c_mouse_event cme = get_mouse_event();
                const coord_def grdp =
                    cme.pos + coord_def(start_x - 1, start_y - top);

                if (cme.left_clicked() && in_bounds(grdp))
                {
                    lpos       = level_pos(level_id::current(), grdp);
                    chose      = true;
                    map_alive  = false;
                }
                else if (cme.scroll_up())
                    scroll_y = -block_step;
                else if (cme.scroll_down())
                    scroll_y = block_step;
                else if (cme.right_clicked())
                {
                    const coord_def delta = grdp - lpos.pos;
                    move_y = delta.y;
                    move_x = delta.x;
                }
            }

            c_input_reset(false);

            switch (cmd)
            {
            case CMD_MAP_HELP:
                show_levelmap_help();
                break;

            case CMD_MAP_CLEAR_MAP:
                clear_map();
                break;

            case CMD_MAP_FORGET:
                forget_map(100, true);
                break;

            case CMD_MAP_ADD_WAYPOINT:
                travel_cache.add_waypoint(lpos.pos.x, lpos.pos.y);
                // We need to do this all over again so that the user can jump
                // to the waypoint he just created.
                _reset_travel_colours(features, on_level);
                feats.init();
                break;

                // Cycle the radius of an exclude.
            case CMD_MAP_EXCLUDE_AREA:
<<<<<<< HEAD
            {
                if (!is_map_persistent())
=======
                if (you.level_type == LEVEL_LABYRINTH)
>>>>>>> 537a8dfb
                    break;

                cycle_exclude_radius(lpos.pos);

                _reset_travel_colours(features, on_level);
                feats.init();
                break;

            case CMD_MAP_CLEAR_EXCLUDES:
                clear_excludes();
                _reset_travel_colours(features, on_level);
                feats.init();
                break;

#ifdef WIZARD
            case CMD_MAP_EXCLUDE_RADIUS:
                set_exclude(lpos.pos, getchm() - '0');

                _reset_travel_colours(features, on_level);
                feats.init();
                break;
#endif

            case CMD_MAP_MOVE_DOWN_LEFT:
                move_x = -1;
                move_y = 1;
                break;

            case CMD_MAP_MOVE_DOWN:
                move_y = 1;
                move_x = 0;
                break;

            case CMD_MAP_MOVE_UP_RIGHT:
                move_x = 1;
                move_y = -1;
                break;

            case CMD_MAP_MOVE_UP:
                move_y = -1;
                move_x = 0;
                break;

            case CMD_MAP_MOVE_UP_LEFT:
                move_y = -1;
                move_x = -1;
                break;

            case CMD_MAP_MOVE_LEFT:
                move_x = -1;
                move_y = 0;
                break;

            case CMD_MAP_MOVE_DOWN_RIGHT:
                move_y = 1;
                move_x = 1;
                break;

            case CMD_MAP_MOVE_RIGHT:
                move_x = 1;
                move_y = 0;
                break;

            case CMD_MAP_PREV_LEVEL:
            case CMD_MAP_NEXT_LEVEL:
            {
                if (!allow_offlevel)
                    break;

                const bool up = (cmd == CMD_MAP_PREV_LEVEL);
                level_pos dest =
                    _stair_dest(lpos.pos,
                                up ? CMD_GO_UPSTAIRS : CMD_GO_DOWNSTAIRS);

                if (!dest.id.is_valid())
                {
                    dest.id = up ? find_up_level(level_id::current())
                        : find_down_level(level_id::current());
                    dest.pos = coord_def(-1, -1);
                }

                if (dest.id.is_valid() && dest.id != level_id::current()
                    && is_existing_level(dest.id))
                {
                    lpos = dest;
                }
                continue;
            }

            case CMD_MAP_GOTO_LEVEL:
            {
                if (!allow_offlevel)
                    break;

                std::string name;
                const level_pos pos
                    = prompt_translevel_target(TPF_DEFAULT_OPTIONS, name).p;

                if (pos.id.depth < 1
                    || pos.id.depth > brdepth[pos.id.branch]
                    || !is_existing_level(pos.id))
                {
                    canned_msg(MSG_OK);
                    redraw_map = true;
                    break;
                }

                lpos = pos;
                continue;
            }

            case CMD_MAP_JUMP_DOWN_LEFT:
                move_x = -block_step;
                move_y = block_step;
                break;

            case CMD_MAP_JUMP_DOWN:
                move_y = block_step;
                move_x = 0;
                break;

            case CMD_MAP_JUMP_UP_RIGHT:
                move_x = block_step;
                move_y = -block_step;
                break;

            case CMD_MAP_JUMP_UP:
                move_y = -block_step;
                move_x = 0;
                break;

            case CMD_MAP_JUMP_UP_LEFT:
                move_y = -block_step;
                move_x = -block_step;
                break;

            case CMD_MAP_JUMP_LEFT:
                move_x = -block_step;
                move_y = 0;
                break;

            case CMD_MAP_JUMP_DOWN_RIGHT:
                move_y = block_step;
                move_x = block_step;
                break;

            case CMD_MAP_JUMP_RIGHT:
                move_x = block_step;
                move_y = 0;
                break;

            case CMD_MAP_SCROLL_DOWN:
                move_y = 20;
                move_x = 0;
                scroll_y = 20;
                break;

            case CMD_MAP_SCROLL_UP:
                move_y = -20;
                move_x = 0;
                scroll_y = -20;
                break;

            case CMD_MAP_FIND_YOU:
                if (on_level)
                {
                    move_x = you.pos().x - lpos.pos.x;
                    move_y = you.pos().y - lpos.pos.y;
                }
                break;

            case CMD_MAP_FIND_UPSTAIR:
            case CMD_MAP_FIND_DOWNSTAIR:
            case CMD_MAP_FIND_PORTAL:
            case CMD_MAP_FIND_TRAP:
            case CMD_MAP_FIND_ALTAR:
            case CMD_MAP_FIND_EXCLUDED:
            case CMD_MAP_FIND_F:
            case CMD_MAP_FIND_WAYPOINT:
            case CMD_MAP_FIND_STASH:
            case CMD_MAP_FIND_STASH_REVERSE:
            {
                bool forward = (cmd != CMD_MAP_FIND_STASH_REVERSE);

                ucs_t getty;
                switch (cmd)
                {
                case CMD_MAP_FIND_UPSTAIR:
                    getty = '<';
                    break;
                case CMD_MAP_FIND_DOWNSTAIR:
                    getty = '>';
                    break;
                case CMD_MAP_FIND_PORTAL:
                    getty = '\t';
                    break;
                case CMD_MAP_FIND_TRAP:
                    getty = '^';
                    break;
                case CMD_MAP_FIND_ALTAR:
                    getty = '_';
                    break;
                case CMD_MAP_FIND_EXCLUDED:
                    getty = 'E';
                    break;
                case CMD_MAP_FIND_F:
                    getty = 'F';
                    break;
                case CMD_MAP_FIND_WAYPOINT:
                    getty = 'W';
                    break;
                default:
                case CMD_MAP_FIND_STASH:
                case CMD_MAP_FIND_STASH_REVERSE:
                    getty = 'I';
                    break;
                }

                if (anchor_x == -1)
                {
                    anchor_x = lpos.pos.x;
                    anchor_y = lpos.pos.y;
                }
                if (travel_mode)
                {
                    search_found = _find_feature(features, getty,
                                                 curs_x, curs_y,
                                                 start_x, start_y,
                                                 search_found,
                                                 &move_x, &move_y,
                                                 forward);
                }
                else
                {
                    search_found = _find_feature(getty, curs_x, curs_y,
                                                 start_x, start_y,
                                                 anchor_x, anchor_y,
                                                 search_found,
                                                 &move_x, &move_y);
                }
                break;
            }

            case CMD_MAP_GOTO_TARGET:
                if (travel_mode && on_level && lpos.pos == you.pos())
                {
                    if (you.travel_x > 0 && you.travel_y > 0)
                    {
                        move_x = you.travel_x - lpos.pos.x;
                        move_y = you.travel_y - lpos.pos.y;
                    }
                }
                else
                {
                    chose = true;
                    map_alive = false;
                }

                break;

            case CMD_MAP_ANNOTATE_LEVEL:
                le.go_to(original);
                redraw_screen();
                le.go_to(lpos.id);

                if (lpos.id.level_type != LEVEL_DUNGEON)
                {
                    mpr("You can't annotate this level.");
                    more();
                }
                else
                    do_annotate(lpos.id);

                redraw_map = true;
                break;

#ifdef WIZARD
            case CMD_MAP_WIZARD_TELEPORT:
                if (!you.wizard || !on_level || !in_bounds(lpos.pos))
                    break;
                you.moveto(lpos.pos);
                map_alive = false;
                break;
#endif

            case CMD_MAP_EXIT_MAP:
                if (allow_esc)
                {
                    lpos = level_pos();
                    map_alive = false;
                    break;
                }
            default:
                if (travel_mode)
                {
                    map_alive = false;
                    break;
                }
                redraw_map = false;
                continue;
            }

            if (!map_alive)
                break;

            const coord_def oldp = lpos.pos;
            lpos.pos.x += move_x;
            lpos.pos.y += move_y;
            lpos.pos.x = std::min(std::max(lpos.pos.x, min_x), max_x);
            lpos.pos.y = std::min(std::max(lpos.pos.y, min_y), max_y);
            move_x = lpos.pos.x - oldp.x;
            move_y = lpos.pos.y - oldp.y;
#ifndef USE_TILE_LOCAL
            if (num_lines < map_lines)
            {
                // Scrolling only happens when we don't have a large enough
                // display to show the known map.
                if (scroll_y != 0)
                {
                    const int old_screen_y = screen_y;
                    screen_y += scroll_y;
                    if (scroll_y < 0)
                        screen_y = std::max(screen_y, min_y + half_screen);
                    else
                        screen_y = std::min(screen_y, max_y - half_screen);
                    curs_y -= (screen_y - old_screen_y);
                    scroll_y = 0;
                }
                if (curs_y + move_y < 1 || curs_y + move_y > num_lines)
                {
                    screen_y += move_y;
                    curs_y -= move_y;
                }
            }
            start_y = screen_y - half_screen;
#else
            (void)scroll_y; // Avoid a compiler warning.
#endif
            curs_x += move_x;
            curs_y += move_y;
        }
    }

#ifdef USE_TILE
    tiles.place_cursor(CURSOR_MAP, NO_CURSOR);
#endif

    redraw_screen();
    return (chose);
}

bool emphasise(const coord_def& where)
{
    dungeon_feature_type feat = env.map_knowledge(where).feat();
    return (is_unknown_stair(where)
            && feat_stair_direction(feat) == CMD_GO_DOWNSTAIRS
            && !player_in_branch(BRANCH_VESTIBULE_OF_HELL));
}

#ifndef USE_TILE_LOCAL
// Get glyph for feature list; here because it's so similar
// to get_map_col.
static glyph _get_feat_glyph(const coord_def& gc)
{
    // XXX: it's unclear whether we want to display all features
    // or just those not obscured by remembered/detected stuff.
    dungeon_feature_type feat = env.map_knowledge(gc).feat();
    const bool terrain_seen = env.map_knowledge(gc).seen();
    const feature_def &fdef = get_feature_def(feat);
    glyph g;
    g.ch  = terrain_seen ? fdef.symbol : fdef.magic_symbol;
    unsigned col;
    if (_travel_colour_override(gc))
        col = _get_travel_colour(gc);
    else if (emphasise(gc))
        col = fdef.seen_em_colour;
    else
        col = fdef.seen_colour;
    g.col = real_colour(col);
    return g;
}
#endif<|MERGE_RESOLUTION|>--- conflicted
+++ resolved
@@ -934,12 +934,7 @@
 
                 // Cycle the radius of an exclude.
             case CMD_MAP_EXCLUDE_AREA:
-<<<<<<< HEAD
-            {
                 if (!is_map_persistent())
-=======
-                if (you.level_type == LEVEL_LABYRINTH)
->>>>>>> 537a8dfb
                     break;
 
                 cycle_exclude_radius(lpos.pos);
@@ -1205,7 +1200,7 @@
                 redraw_screen();
                 le.go_to(lpos.id);
 
-                if (lpos.id.level_type != LEVEL_DUNGEON)
+                if (!is_map_persistent())
                 {
                     mpr("You can't annotate this level.");
                     more();
