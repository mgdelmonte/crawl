--- conflicted
+++ resolved
@@ -2027,36 +2027,19 @@
     }
 }
 
-<<<<<<< HEAD
-static void _place_feature_mimics(dungeon_feature_type dest_stairs_type)
-{
-    if (player_in_branch(BRANCH_ECUMENICAL_TEMPLE)
-        || player_in_branch(BRANCH_VESTIBULE_OF_HELL)
-        || player_in_branch(BRANCH_SLIME_PITS)
-        || !player_in_connected_branch())
-    {
-        return;
-    }
-
-    if (env.absdepth0 < FEATURE_MIMIC_DEPTH)
-        return;
-
-=======
-static bool _mimic_at_level(int level_number)
-{
-    return level_number
+static bool _mimic_at_level()
+{
+    return (!player_in_branch(BRANCH_MAIN_DUNGEON) || you.depth > 1)
            && !player_in_branch(BRANCH_ECUMENICAL_TEMPLE)
            && !player_in_branch(BRANCH_VESTIBULE_OF_HELL)
            && !player_in_branch(BRANCH_SLIME_PITS)
            && !player_in_branch(BRANCH_TOMB)
-           && !player_in_level_area(LEVEL_PANDEMONIUM)
+           && !player_in_branch(BRANCH_PANDEMONIUM)
            && !player_in_hell();
 }
 
-static void _place_feature_mimics(int level_number,
-                                  dungeon_feature_type dest_stairs_type)
-{
->>>>>>> fb959798
+static void _place_feature_mimics(dungeon_feature_type dest_stairs_type)
+{
     for (rectangle_iterator ri(1); ri; ++ri)
     {
         const coord_def pos = *ri;
@@ -2138,13 +2121,8 @@
 
 static void _place_item_mimics()
 {
-<<<<<<< HEAD
-
-    if (env.absdepth0 < ITEM_MIMIC_DEPTH)
-=======
     // No mimics on D:1
-    if (!level_number)
->>>>>>> fb959798
+    if (!env.absdepth0)
         return;
 
     for (int i = 0; i < MAX_ITEMS; i++)
@@ -2220,12 +2198,8 @@
         //      connectivity can be ensured
         _place_uniques();
 
-<<<<<<< HEAD
-        _place_feature_mimics(dest_stairs_type);
-=======
-        if (_mimic_at_level(level_number))
-            _place_feature_mimics(level_number, dest_stairs_type);
->>>>>>> fb959798
+        if (_mimic_at_level())
+            _place_feature_mimics(dest_stairs_type);
 
         // Any vault-placement activity must happen before this check.
         _dgn_verify_connectivity(nvaults);
@@ -2246,12 +2220,8 @@
     _fixup_misplaced_items();
 
     link_items();
-<<<<<<< HEAD
-    _place_item_mimics();
-=======
-    if (_mimic_at_level(level_number))
-        _place_item_mimics(level_number);
->>>>>>> fb959798
+    if (_mimic_at_level())
+        _place_item_mimics();
 
     if (!player_in_branch(BRANCH_COCYTUS)
         && !player_in_branch(BRANCH_SWAMP)
@@ -3237,14 +3207,8 @@
 
         const bool mimic = !branch_is_unfinished(b->id)
                            && !is_hell_subbranch(b->id)
-<<<<<<< HEAD
-                           && dlevel >= FEATURE_MIMIC_DEPTH
                            && you.depth >= b->mindepth
                            && you.depth <= b->maxdepth
-=======
-                           && player_branch_depth() >= b->mindepth
-                           && player_branch_depth() <= b->maxdepth
->>>>>>> fb959798
                            && one_chance_in(FEATURE_MIMIC_CHANCE);
 
         if (b->entry_stairs != NUM_FEATURES
