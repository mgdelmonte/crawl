--- conflicted
+++ resolved
@@ -999,11 +999,7 @@
         //You have 0 gold pieces.
         //[Esc/R-Click] exit  [!] buy|examine items  [a-i] select item for purchase
         //[/] sort (default)  [Enter] make purchase  [A-I] put item on shopping list
-<<<<<<< HEAD
-#if defined(USE_TILE)
-=======
-#if defined(USE_TILE_LOCAL) && !defined(TOUCH_UI)
->>>>>>> 03a7b78b
+#if defined(USE_TILE_LOCAL)
         "[<w>Esc</w>/<w>R-Click</w>] exit  "
 #else
         //               "/R-Click"
