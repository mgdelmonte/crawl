/*
 *  File:       syscalls.cc
 *  Summary:    Wrappers for sys/libc calls, mostly for charset purposes.
 *  Written by: Adam Borowski
 */

#include "AppHdr.h"
#include <dirent.h>

#ifdef TARGET_OS_WINDOWS
# ifdef TARGET_COMPILER_VC
#  include <direct.h>
# endif
# define WIN32_LEAN_AND_MEAN
# include <windows.h>
# include <io.h>
#else
#include <unistd.h>
#include <fcntl.h>
#include <sys/types.h>
#include <sys/stat.h>
#endif

#include "syscalls.h"
#include "unicode.h"

bool lock_file(int fd, bool write, bool wait)
{
#ifdef TARGET_OS_WINDOWS
    OVERLAPPED pos;
    pos.hEvent     = 0;
    pos.Offset     = 0;
    pos.OffsetHigh = 0;
    return !!LockFileEx((HANDLE)_get_osfhandle(fd),
                        (write ? LOCKFILE_EXCLUSIVE_LOCK : 0) |
                        (wait ? 0 : LOCKFILE_FAIL_IMMEDIATELY),
                        0, -1, -1, &pos);
#else
    struct flock fl;
    fl.l_type = write ? F_WRLCK : F_RDLCK;
    fl.l_whence = SEEK_SET;
    fl.l_start = 0;
    fl.l_len = 0;

    return !fcntl(fd, wait ? F_SETLKW : F_SETLK, &fl);
#endif
}

bool unlock_file(int fd)
{
#ifdef TARGET_OS_WINDOWS
    return !!UnlockFile((HANDLE)_get_osfhandle(fd), 0, 0, -1, -1);
#else
    struct flock fl;
    fl.l_type = F_UNLCK;
    fl.l_whence = SEEK_SET;
    fl.l_start = 0;
    fl.l_len = 0;

    return !fcntl(fd, F_SETLK, &fl);
#endif
}

<<<<<<< HEAD
bool file_exists(const std::string &name)
{
#ifdef TARGET_OS_WINDOWS
    DWORD lAttr = GetFileAttributesW(utf8_to_16(name.c_str()).c_str());
    return (lAttr != INVALID_FILE_ATTRIBUTES
            && !(lAttr & FILE_ATTRIBUTE_DIRECTORY));
#else
    struct stat st;
    const int err = ::stat(utf8_to_mb(name).c_str(), &st);
    return (!err && S_ISREG(st.st_mode));
#endif
}

// Low-tech existence check.
bool dir_exists(const std::string &dir)
{
#ifdef TARGET_OS_WINDOWS
    DWORD lAttr = GetFileAttributesW(utf8_to_16(dir.c_str()).c_str());
    return (lAttr != INVALID_FILE_ATTRIBUTES
            && (lAttr & FILE_ATTRIBUTE_DIRECTORY));
#elif defined(HAVE_STAT)
    struct stat st;
    const int err = ::stat(utf8_to_mb(dir).c_str(), &st);
    return (!err && S_ISDIR(st.st_mode));
#else
    DIR *d = opendir(utf8_to_mb(dir).c_str());
    const bool exists = !!d;
    if (d)
        closedir(d);

    return (exists);
#endif
}

static inline bool _is_good_filename(const std::string &s)
{
    return (s != "." && s != "..");
}

// Returns the names of all files in the given directory. Note that the
// filenames returned are relative to the directory.
std::vector<std::string> get_dir_files(const std::string &dirname)
{
    std::vector<std::string> files;

#ifdef TARGET_OS_WINDOWS
    WIN32_FIND_DATAW lData;
    std::string dir = dirname;
    if (!dir.empty() && dir[dir.length() - 1] != FILE_SEPARATOR)
        dir += FILE_SEPARATOR;
    dir += "*";
    HANDLE hFind = FindFirstFileW(utf8_to_16(dir.c_str()).c_str(), &lData);
    if (hFind != INVALID_HANDLE_VALUE)
    {
        do
        {
            if (_is_good_filename(utf16_to_8(lData.cFileName)))
                files.push_back(utf16_to_8(lData.cFileName));
        } while (FindNextFileW(hFind, &lData));
        FindClose(hFind);
    }
#else

    DIR *dir = opendir(utf8_to_mb(dirname).c_str());
    if (!dir)
        return (files);

    while (dirent *entry = readdir(dir))
    {
        std::string name = mb_to_utf8(entry->d_name);
        if (_is_good_filename(name))
            files.push_back(name);
    }
    closedir(dir);
#endif

    return (files);
}

int rename_u(const char *oldpath, const char *newpath)
{
#ifdef TARGET_OS_WINDOWS
    return !MoveFileExW(utf8_to_16(oldpath).c_str(),
                        utf8_to_16(newpath).c_str(),
                        MOVEFILE_REPLACE_EXISTING);
#else
    return rename(utf8_to_mb(oldpath).c_str(), utf8_to_mb(newpath).c_str());
#endif
}

int unlink_u(const char *pathname)
{
#ifdef TARGET_OS_WINDOWS
    return _wunlink(utf8_to_16(pathname).c_str());
#else
    return unlink(utf8_to_mb(pathname).c_str());
#endif
}

int chmod_u(const char *path, mode_t mode)
{
#ifdef TARGET_OS_WINDOWS
    return _wchmod(utf8_to_16(path).c_str(), mode);
#else
    return chmod(utf8_to_mb(path).c_str(), mode);
#endif
}

FILE *fopen_u(const char *path, const char *mode)
{
#ifdef TARGET_OS_WINDOWS
    // Why it wants the mode string as double-byte is beyond me.
    return _wfopen(utf8_to_16(path).c_str(), utf8_to_16(mode).c_str());
#else
    return fopen(utf8_to_mb(path).c_str(), mode);
#endif
}

int mkdir_u(const char *pathname, mode_t mode)
{
#ifdef TARGET_OS_WINDOWS
    return _wmkdir(utf8_to_16(pathname).c_str());
#else
    return mkdir(utf8_to_mb(pathname).c_str(), mode);
#endif
}

int open_u(const char *pathname, int flags, mode_t mode)
{
#ifdef TARGET_OS_WINDOWS
    return _wopen(utf8_to_16(pathname).c_str(), flags, mode);
#else
    return open(utf8_to_mb(pathname).c_str(), flags, mode);
#endif
}
=======
#ifdef TARGET_OS_WINDOWS
# ifndef UNIX
// implementation by Richard W.M. Jones
// He claims this is the equivalent to fsync(), reading the MSDN doesn't seem
// to show that vital metadata is indeed flushed, others report that at least
// non-vital isn't.
int fdatasync(int fd)
{
    HANDLE h = (HANDLE)_get_osfhandle(fd);

    if (h == INVALID_HANDLE_VALUE)
    {
        errno = EBADF;
        return -1;
    }

    if (!FlushFileBuffers(h))
    {
        /* Translate some Windows errors into rough approximations of Unix
         * errors.  MSDN is useless as usual - in this case it doesn't
         * document the full range of errors.
         */
        switch (GetLastError())
        {
        /* eg. Trying to fsync a tty. */
        case ERROR_INVALID_HANDLE:
            errno = EINVAL;
            break;

        default:
            errno = EIO;
        }
        return -1;
    }

    return 0;
}
# endif
#endif

#ifdef NEED_FAKE_FDATASYNC
// At least MacOS X 10.6 has it (as required by Posix) but present only
// as a symbol in the libraries without a proper header.
int fdatasync(int fd)
{
    return fsync(fd);
}
#endif
>>>>>>> dea893dd
<|MERGE_RESOLUTION|>--- conflicted
+++ resolved
@@ -61,143 +61,6 @@
 #endif
 }
 
-<<<<<<< HEAD
-bool file_exists(const std::string &name)
-{
-#ifdef TARGET_OS_WINDOWS
-    DWORD lAttr = GetFileAttributesW(utf8_to_16(name.c_str()).c_str());
-    return (lAttr != INVALID_FILE_ATTRIBUTES
-            && !(lAttr & FILE_ATTRIBUTE_DIRECTORY));
-#else
-    struct stat st;
-    const int err = ::stat(utf8_to_mb(name).c_str(), &st);
-    return (!err && S_ISREG(st.st_mode));
-#endif
-}
-
-// Low-tech existence check.
-bool dir_exists(const std::string &dir)
-{
-#ifdef TARGET_OS_WINDOWS
-    DWORD lAttr = GetFileAttributesW(utf8_to_16(dir.c_str()).c_str());
-    return (lAttr != INVALID_FILE_ATTRIBUTES
-            && (lAttr & FILE_ATTRIBUTE_DIRECTORY));
-#elif defined(HAVE_STAT)
-    struct stat st;
-    const int err = ::stat(utf8_to_mb(dir).c_str(), &st);
-    return (!err && S_ISDIR(st.st_mode));
-#else
-    DIR *d = opendir(utf8_to_mb(dir).c_str());
-    const bool exists = !!d;
-    if (d)
-        closedir(d);
-
-    return (exists);
-#endif
-}
-
-static inline bool _is_good_filename(const std::string &s)
-{
-    return (s != "." && s != "..");
-}
-
-// Returns the names of all files in the given directory. Note that the
-// filenames returned are relative to the directory.
-std::vector<std::string> get_dir_files(const std::string &dirname)
-{
-    std::vector<std::string> files;
-
-#ifdef TARGET_OS_WINDOWS
-    WIN32_FIND_DATAW lData;
-    std::string dir = dirname;
-    if (!dir.empty() && dir[dir.length() - 1] != FILE_SEPARATOR)
-        dir += FILE_SEPARATOR;
-    dir += "*";
-    HANDLE hFind = FindFirstFileW(utf8_to_16(dir.c_str()).c_str(), &lData);
-    if (hFind != INVALID_HANDLE_VALUE)
-    {
-        do
-        {
-            if (_is_good_filename(utf16_to_8(lData.cFileName)))
-                files.push_back(utf16_to_8(lData.cFileName));
-        } while (FindNextFileW(hFind, &lData));
-        FindClose(hFind);
-    }
-#else
-
-    DIR *dir = opendir(utf8_to_mb(dirname).c_str());
-    if (!dir)
-        return (files);
-
-    while (dirent *entry = readdir(dir))
-    {
-        std::string name = mb_to_utf8(entry->d_name);
-        if (_is_good_filename(name))
-            files.push_back(name);
-    }
-    closedir(dir);
-#endif
-
-    return (files);
-}
-
-int rename_u(const char *oldpath, const char *newpath)
-{
-#ifdef TARGET_OS_WINDOWS
-    return !MoveFileExW(utf8_to_16(oldpath).c_str(),
-                        utf8_to_16(newpath).c_str(),
-                        MOVEFILE_REPLACE_EXISTING);
-#else
-    return rename(utf8_to_mb(oldpath).c_str(), utf8_to_mb(newpath).c_str());
-#endif
-}
-
-int unlink_u(const char *pathname)
-{
-#ifdef TARGET_OS_WINDOWS
-    return _wunlink(utf8_to_16(pathname).c_str());
-#else
-    return unlink(utf8_to_mb(pathname).c_str());
-#endif
-}
-
-int chmod_u(const char *path, mode_t mode)
-{
-#ifdef TARGET_OS_WINDOWS
-    return _wchmod(utf8_to_16(path).c_str(), mode);
-#else
-    return chmod(utf8_to_mb(path).c_str(), mode);
-#endif
-}
-
-FILE *fopen_u(const char *path, const char *mode)
-{
-#ifdef TARGET_OS_WINDOWS
-    // Why it wants the mode string as double-byte is beyond me.
-    return _wfopen(utf8_to_16(path).c_str(), utf8_to_16(mode).c_str());
-#else
-    return fopen(utf8_to_mb(path).c_str(), mode);
-#endif
-}
-
-int mkdir_u(const char *pathname, mode_t mode)
-{
-#ifdef TARGET_OS_WINDOWS
-    return _wmkdir(utf8_to_16(pathname).c_str());
-#else
-    return mkdir(utf8_to_mb(pathname).c_str(), mode);
-#endif
-}
-
-int open_u(const char *pathname, int flags, mode_t mode)
-{
-#ifdef TARGET_OS_WINDOWS
-    return _wopen(utf8_to_16(pathname).c_str(), flags, mode);
-#else
-    return open(utf8_to_mb(pathname).c_str(), flags, mode);
-#endif
-}
-=======
 #ifdef TARGET_OS_WINDOWS
 # ifndef UNIX
 // implementation by Richard W.M. Jones
@@ -246,4 +109,139 @@
     return fsync(fd);
 }
 #endif
->>>>>>> dea893dd
+
+bool file_exists(const std::string &name)
+{
+#ifdef TARGET_OS_WINDOWS
+    DWORD lAttr = GetFileAttributesW(utf8_to_16(name.c_str()).c_str());
+    return (lAttr != INVALID_FILE_ATTRIBUTES
+            && !(lAttr & FILE_ATTRIBUTE_DIRECTORY));
+#else
+    struct stat st;
+    const int err = ::stat(utf8_to_mb(name).c_str(), &st);
+    return (!err && S_ISREG(st.st_mode));
+#endif
+}
+
+// Low-tech existence check.
+bool dir_exists(const std::string &dir)
+{
+#ifdef TARGET_OS_WINDOWS
+    DWORD lAttr = GetFileAttributesW(utf8_to_16(dir.c_str()).c_str());
+    return (lAttr != INVALID_FILE_ATTRIBUTES
+            && (lAttr & FILE_ATTRIBUTE_DIRECTORY));
+#elif defined(HAVE_STAT)
+    struct stat st;
+    const int err = ::stat(utf8_to_mb(dir).c_str(), &st);
+    return (!err && S_ISDIR(st.st_mode));
+#else
+    DIR *d = opendir(utf8_to_mb(dir).c_str());
+    const bool exists = !!d;
+    if (d)
+        closedir(d);
+
+    return (exists);
+#endif
+}
+
+static inline bool _is_good_filename(const std::string &s)
+{
+    return (s != "." && s != "..");
+}
+
+// Returns the names of all files in the given directory. Note that the
+// filenames returned are relative to the directory.
+std::vector<std::string> get_dir_files(const std::string &dirname)
+{
+    std::vector<std::string> files;
+
+#ifdef TARGET_OS_WINDOWS
+    WIN32_FIND_DATAW lData;
+    std::string dir = dirname;
+    if (!dir.empty() && dir[dir.length() - 1] != FILE_SEPARATOR)
+        dir += FILE_SEPARATOR;
+    dir += "*";
+    HANDLE hFind = FindFirstFileW(utf8_to_16(dir.c_str()).c_str(), &lData);
+    if (hFind != INVALID_HANDLE_VALUE)
+    {
+        do
+        {
+            if (_is_good_filename(utf16_to_8(lData.cFileName)))
+                files.push_back(utf16_to_8(lData.cFileName));
+        } while (FindNextFileW(hFind, &lData));
+        FindClose(hFind);
+    }
+#else
+
+    DIR *dir = opendir(utf8_to_mb(dirname).c_str());
+    if (!dir)
+        return (files);
+
+    while (dirent *entry = readdir(dir))
+    {
+        std::string name = mb_to_utf8(entry->d_name);
+        if (_is_good_filename(name))
+            files.push_back(name);
+    }
+    closedir(dir);
+#endif
+
+    return (files);
+}
+
+int rename_u(const char *oldpath, const char *newpath)
+{
+#ifdef TARGET_OS_WINDOWS
+    return !MoveFileExW(utf8_to_16(oldpath).c_str(),
+                        utf8_to_16(newpath).c_str(),
+                        MOVEFILE_REPLACE_EXISTING);
+#else
+    return rename(utf8_to_mb(oldpath).c_str(), utf8_to_mb(newpath).c_str());
+#endif
+}
+
+int unlink_u(const char *pathname)
+{
+#ifdef TARGET_OS_WINDOWS
+    return _wunlink(utf8_to_16(pathname).c_str());
+#else
+    return unlink(utf8_to_mb(pathname).c_str());
+#endif
+}
+
+int chmod_u(const char *path, mode_t mode)
+{
+#ifdef TARGET_OS_WINDOWS
+    return _wchmod(utf8_to_16(path).c_str(), mode);
+#else
+    return chmod(utf8_to_mb(path).c_str(), mode);
+#endif
+}
+
+FILE *fopen_u(const char *path, const char *mode)
+{
+#ifdef TARGET_OS_WINDOWS
+    // Why it wants the mode string as double-byte is beyond me.
+    return _wfopen(utf8_to_16(path).c_str(), utf8_to_16(mode).c_str());
+#else
+    return fopen(utf8_to_mb(path).c_str(), mode);
+#endif
+}
+
+int mkdir_u(const char *pathname, mode_t mode)
+{
+#ifdef TARGET_OS_WINDOWS
+    return _wmkdir(utf8_to_16(pathname).c_str());
+#else
+    return mkdir(utf8_to_mb(pathname).c_str(), mode);
+#endif
+}
+
+int open_u(const char *pathname, int flags, mode_t mode)
+{
+#ifdef TARGET_OS_WINDOWS
+    return _wopen(utf8_to_16(pathname).c_str(), flags, mode);
+#else
+    return open(utf8_to_mb(pathname).c_str(), flags, mode);
+#endif
+}