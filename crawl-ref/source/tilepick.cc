--- conflicted
+++ resolved
@@ -3447,15 +3447,9 @@
     case CMD_QUIT:
         return TILEG_SYMBOL_OF_TORMENT;
     case CMD_GAME_MENU:
-<<<<<<< HEAD
-        return TILEG_STARTUP_STONESOUP;
+        return TILEG_CMD_GAME_MENU;
 #ifdef __ANDROID__
     case CMD_TOGGLE_KEYBOARD:
-=======
-        return TILEG_CMD_GAME_MENU;
-#ifdef TOUCH_UI
-    case CMD_SHOW_KEYBOARD:
->>>>>>> 03a7b78b
         return TILEG_CMD_KEYBOARD;
 #endif
     default:
