#include "AppHdr.h"

#include "ng-setup.h"

#include "ability.h"
#include "decks.h"
#include "dungeon.h"
#include "end.h"
#include "files.h"
#include "food.h"
#include "godcompanions.h"
#include "hints.h"
#include "invent.h"
#include "itemname.h"
#include "itemprop.h"
#include "items.h"
#include "item_use.h"
#include "jobs.h"
#include "mutation.h"
#include "ng-init.h"
#include "ng-wanderer.h"
#include "options.h"
#include "prompt.h"
#include "religion.h"
#include "skills.h"
#include "spl-book.h"
#include "spl-util.h"
#include "state.h"

#define MIN_START_STAT       3

static void _newgame_give_item(object_class_type base, int sub_type,
                               int qty = 1, int plus = 0);

static void _init_player()
{
    you.init();
    dlua.callfn("dgn_clear_data", "");
}

// Randomly boost stats a number of times.
static void _wanderer_assign_remaining_stats(int points_left)
{
    while (points_left > 0)
    {
        // Stats that are already high will be chosen half as often.
        stat_type stat = static_cast<stat_type>(random2(NUM_STATS));
        if (you.base_stats[stat] > 17 && coinflip())
            continue;

        you.base_stats[stat]++;
        points_left--;
    }
}

static void _jobs_stat_init(job_type which_job)
{
    int s = 0;   // strength mod
    int i = 0;   // intelligence mod
    int d = 0;   // dexterity mod

    // Note: Wanderers are correct, they've got a challenging background. - bwr
    switch (which_job)
    {
    case JOB_FIGHTER:           s =  8; i =  0; d =  4; break;
    case JOB_BERSERKER:         s =  9; i = -1; d =  4; break;
    case JOB_GLADIATOR:         s =  7; i =  0; d =  5; break;

    case JOB_SKALD:             s =  4; i =  4; d =  4; break;
    case JOB_CHAOS_KNIGHT:      s =  4; i =  4; d =  4; break;
    case JOB_ABYSSAL_KNIGHT:    s =  4; i =  4; d =  4; break;

    case JOB_ASSASSIN:          s =  3; i =  3; d =  6; break;

    case JOB_HUNTER:            s =  4; i =  3; d =  5; break;
    case JOB_WARPER:            s =  3; i =  5; d =  4; break;
    case JOB_ARCANE_MARKSMAN:   s =  3; i =  5; d =  4; break;

    case JOB_MONK:              s =  3; i =  2; d =  7; break;
    case JOB_TRANSMUTER:        s =  2; i =  5; d =  5; break;

    case JOB_WIZARD:            s = -1; i = 10; d =  3; break;
    case JOB_CONJURER:          s =  0; i =  7; d =  5; break;
    case JOB_ENCHANTER:         s =  0; i =  7; d =  5; break;
    case JOB_FIRE_ELEMENTALIST: s =  0; i =  7; d =  5; break;
    case JOB_ICE_ELEMENTALIST:  s =  0; i =  7; d =  5; break;
    case JOB_AIR_ELEMENTALIST:  s =  0; i =  7; d =  5; break;
    case JOB_EARTH_ELEMENTALIST:s =  0; i =  7; d =  5; break;
    case JOB_SUMMONER:          s =  0; i =  7; d =  5; break;
    case JOB_VENOM_MAGE:        s =  0; i =  7; d =  5; break;
    case JOB_NECROMANCER:       s =  0; i =  7; d =  5; break;

    case JOB_WANDERER:
        // Wanderers get their stats randomly distributed.
        _wanderer_assign_remaining_stats(12);           break;

    case JOB_ARTIFICER:         s =  3; i =  4; d =  5; break;
    default:                    s =  0; i =  0; d =  0; break;
    }

    you.base_stats[STAT_STR] += s;
    you.base_stats[STAT_INT] += i;
    you.base_stats[STAT_DEX] += d;

    you.hp_max_adj_perm = 0;
}

// Make sure no stats are unacceptably low
// (currently possible only for GhBe - 1KB)
void unfocus_stats()
{
    int needed;

    for (int i = 0; i < NUM_STATS; ++i)
    {
        int j = (i + 1) % NUM_STATS;
        int k = (i + 2) % NUM_STATS;
        if ((needed = MIN_START_STAT - you.base_stats[i]) > 0)
        {
            if (you.base_stats[j] > you.base_stats[k])
                you.base_stats[j] -= needed;
            else
                you.base_stats[k] -= needed;
            you.base_stats[i] = MIN_START_STAT;
        }
    }
}

// Some consumables to make the starts of Sprint and Zotdef a little easier.
static void _give_bonus_items()
{
    _newgame_give_item(OBJ_POTIONS, POT_CURING);
    _newgame_give_item(OBJ_POTIONS, POT_HEAL_WOUNDS);
    _newgame_give_item(OBJ_POTIONS, POT_HASTE);
    _newgame_give_item(OBJ_POTIONS, POT_MAGIC, 2);
    _newgame_give_item(OBJ_POTIONS, POT_BERSERK_RAGE);
    _newgame_give_item(OBJ_SCROLLS, SCR_BLINKING);
}

void autopickup_starting_ammo(missile_type missile)
{
    if (Options.autopickup_starting_ammo)
        you.force_autopickup[OBJ_MISSILES][missile] = 1;
}

<<<<<<< HEAD
=======
void give_basic_mutations(species_type speci)
{
    switch (speci)
    {
#if TAG_MAJOR_VERSION == 34
    case SP_LAVA_ORC:
        you.mutation[MUT_CONSERVE_SCROLLS] = 1;
        break;
#endif
    case SP_OGRE:
        you.mutation[MUT_TOUGH_SKIN]      = 1;
        break;
    case SP_HALFLING:
        you.mutation[MUT_MUTATION_RESISTANCE] = 1;
        break;
    case SP_MINOTAUR:
        you.mutation[MUT_HORNS]  = 2;
        break;
    case SP_DEMIGOD:
        you.mutation[MUT_SUSTAIN_ABILITIES] = 1;
        break;
    case SP_SPRIGGAN:
        you.mutation[MUT_ACUTE_VISION]    = 1;
        you.mutation[MUT_FAST]            = 3;
        you.mutation[MUT_HERBIVOROUS]     = 3;
        you.mutation[MUT_SLOW_METABOLISM] = 2;
        break;
    case SP_CENTAUR:
        you.mutation[MUT_TOUGH_SKIN]      = 3;
        you.mutation[MUT_FAST]            = 2;
        you.mutation[MUT_DEFORMED]        = 1;
        you.mutation[MUT_HOOVES]          = 3;
        break;
    case SP_NAGA:
        you.mutation[MUT_ACUTE_VISION]      = 1;
        you.mutation[MUT_POISON_RESISTANCE] = 1;
        you.mutation[MUT_DEFORMED]          = 1;
        you.mutation[MUT_SLOW]              = 2;
        you.mutation[MUT_SPIT_POISON]       = 2;
        break;
    case SP_MUMMY:
        you.mutation[MUT_TORMENT_RESISTANCE]         = 1;
        you.mutation[MUT_POISON_RESISTANCE]          = 1;
        you.mutation[MUT_COLD_RESISTANCE]            = 1;
        you.mutation[MUT_NEGATIVE_ENERGY_RESISTANCE] = 3;
        break;
    case SP_DEEP_DWARF:
        you.mutation[MUT_SLOW_HEALING]    = 3;
        you.mutation[MUT_PASSIVE_MAPPING] = 1;
        break;
    case SP_GHOUL:
        you.mutation[MUT_TORMENT_RESISTANCE]         = 1;
        you.mutation[MUT_POISON_RESISTANCE]          = 1;
        you.mutation[MUT_COLD_RESISTANCE]            = 1;
        you.mutation[MUT_NEGATIVE_ENERGY_RESISTANCE] = 3;
        you.mutation[MUT_CARNIVOROUS]                = 3;
        you.mutation[MUT_SLOW_HEALING]               = 1;
        break;
    case SP_GARGOYLE:
        you.mutation[MUT_PETRIFICATION_RESISTANCE]   = 1;
        you.mutation[MUT_NEGATIVE_ENERGY_RESISTANCE] = 1;
        you.mutation[MUT_SHOCK_RESISTANCE]           = 1;
        you.mutation[MUT_ROT_IMMUNITY]               = 1;
        break;
    case SP_TENGU:
        you.mutation[MUT_BEAK]   = 1;
        you.mutation[MUT_TALONS] = 3;
        break;
    case SP_TROLL:
        you.mutation[MUT_TOUGH_SKIN]      = 2;
        you.mutation[MUT_REGENERATION]    = 2;
        you.mutation[MUT_FAST_METABOLISM] = 3;
        you.mutation[MUT_GOURMAND]        = 1;
        you.mutation[MUT_SHAGGY_FUR]      = 1;
        break;
    case SP_KOBOLD:
        you.mutation[MUT_CARNIVOROUS] = 3;
        break;
    case SP_VAMPIRE:
        you.mutation[MUT_FANGS]        = 3;
        you.mutation[MUT_ACUTE_VISION] = 1;
        break;
    case SP_FELID:
        you.mutation[MUT_FANGS]           = 3;
        you.mutation[MUT_SHAGGY_FUR]      = 1;
        you.mutation[MUT_ACUTE_VISION]    = 1;
        you.mutation[MUT_FAST]            = 1;
        you.mutation[MUT_CARNIVOROUS]     = 3;
        you.mutation[MUT_SLOW_METABOLISM] = 1;
        you.mutation[MUT_PAWS]            = 1;
        break;
    case SP_OCTOPODE:
        you.mutation[MUT_CAMOUFLAGE]      = 1;
        you.mutation[MUT_GELATINOUS_BODY] = 1;
        break;
    case SP_FORMICID:
        you.mutation[MUT_ANTENNAE]    = 3;
        break;
#if TAG_MAJOR_VERSION == 34
    case SP_DJINNI:
        you.mutation[MUT_NEGATIVE_ENERGY_RESISTANCE] = 3;
        break;
#endif
    case SP_VINE_STALKER:
        you.mutation[MUT_FANGS]          = 2;
        you.mutation[MUT_ANTIMAGIC_BITE] = 1;
        you.mutation[MUT_REGENERATION]   = 1;
        you.mutation[MUT_MANA_SHIELD]    = 1;
        you.mutation[MUT_NO_DEVICE_HEAL] = 3;
        you.mutation[MUT_ROT_IMMUNITY]   = 1;
        break;
    default:
        break;
    }

    // Some mutations out-sourced because they're
    // relevant during character choice.
    you.mutation[MUT_CLAWS] = species_has_claws(speci, true);
    you.mutation[MUT_UNBREATHING] = species_is_unbreathing(speci);

    // Necessary mostly for wizmode race changing.
    you.mutation[MUT_COLD_BLOODED] = species_genus(speci) == GENPC_DRACONIAN;

    // Starting mutations are unremovable.
    for (int i = 0; i < NUM_MUTATIONS; ++i)
        you.innate_mutation[i] = you.mutation[i];
}

>>>>>>> 006947c7
static void _newgame_make_item_tutorial(int slot, equipment_type eqslot,
                                 object_class_type base,
                                 int sub_type, int replacement = -1,
                                 int qty = 1, int plus = 0)
{
    newgame_make_item(slot, eqslot, base, sub_type, replacement, qty, plus,
                      true);
}

// Creates an item of a given base and sub type.
// replacement is used when handing out armour that is not wearable for
// some species; otherwise use -1.
void newgame_make_item(int slot, equipment_type eqslot,
                       object_class_type base,
                       int sub_type, int replacement,
                       int qty, int plus, bool force_tutorial)
{
    // Don't set normal equipment in the tutorial.
    if (!force_tutorial && crawl_state.game_is_tutorial())
        return;

    if (slot == -1)
    {
        // If another of the item type is already there, add to the
        // stack instead.
        for (int i = 0; i < ENDOFPACK; ++i)
        {
            item_def& item = you.inv[i];
            if (item.is_type(base, sub_type) && is_stackable_item(item))
            {
                item.quantity += qty;
                return;
            }
        }

        for (int i = 0; i < ENDOFPACK; ++i)
        {
            if (!you.inv[i].defined())
            {
                slot = i;
                break;
            }
        }
        ASSERT(slot != -1);
    }

    item_def &item(you.inv[slot]);
    item.base_type = base;
    item.sub_type  = sub_type;
    item.quantity  = qty;
    item.plus      = plus;
    item.special   = 0;

    if (is_deck(item))
    {
        item.plus = 6 + random2(6); // # of cards
        item.special = DECK_RARITY_COMMON;
        init_deck(item);
    }

    // If the character is restricted in wearing armour of equipment
    // slot eqslot, hand out replacement instead.
    if (item.base_type == OBJ_ARMOUR && replacement != -1
        && !can_wear_armour(item, false, false))
    {
        item.sub_type = replacement;
    }
    if (eqslot == EQ_WEAPON && replacement != -1
        && !can_wield(&item, false, false))
    {
        item.sub_type = replacement;
    }

    if (item.base_type == OBJ_ARMOUR && !can_wear_armour(item, false, false))
        return;

    if (is_shield(item) && you.weapon()
        && is_shield_incompatible(*you.weapon(), &item))
    {
        return;
    }

    if (eqslot == EQ_WEAPON && !can_wield(&item, false, false))
        return;

    if (eqslot != EQ_NONE && you.equip[eqslot] == -1)
        you.equip[eqslot] = slot;
}

static void _newgame_give_item(object_class_type base, int sub_type,
                               int qty, int plus)
{
    newgame_make_item(-1, EQ_NONE, base, sub_type, -1, qty, plus);
}

static void _newgame_clear_item(int slot)
{
    you.inv[slot] = item_def();

    for (int i = EQ_WEAPON; i < NUM_EQUIP; ++i)
        if (you.equip[i] == slot)
            you.equip[i] = -1;
}

static void _update_weapon(const newgame_def& ng)
{
    ASSERT(ng.weapon != NUM_WEAPONS);

    const int plus = you.char_class == JOB_HUNTER ? 1 : 0;

    switch (ng.weapon)
    {
    case WPN_THROWN:
        if (species_can_throw_large_rocks(ng.species))
        {
            newgame_make_item(1, EQ_NONE, OBJ_MISSILES, MI_LARGE_ROCK, -1,
                              4 + plus);
            newgame_make_item(2, EQ_NONE, OBJ_MISSILES, MI_THROWING_NET, -1, 2);
            autopickup_starting_ammo(MI_LARGE_ROCK);
            autopickup_starting_ammo(MI_THROWING_NET);
        }
        else if (species_size(ng.species, PSIZE_TORSO) <= SIZE_SMALL)
        {
            newgame_make_item(1, EQ_NONE, OBJ_MISSILES, MI_TOMAHAWK, -1,
                              8 + 2 * plus);
            newgame_make_item(2, EQ_NONE, OBJ_MISSILES, MI_THROWING_NET, -1, 2);
            autopickup_starting_ammo(MI_TOMAHAWK);
            autopickup_starting_ammo(MI_THROWING_NET);
        }
        else
        {
            newgame_make_item(1, EQ_NONE, OBJ_MISSILES, MI_JAVELIN, -1,
                              5 + plus);
            newgame_make_item(2, EQ_NONE, OBJ_MISSILES, MI_THROWING_NET, -1, 2);
            autopickup_starting_ammo(MI_JAVELIN);
            autopickup_starting_ammo(MI_THROWING_NET);
        }
        break;
    case WPN_SHORTBOW:
        newgame_make_item(1, EQ_NONE, OBJ_WEAPONS, WPN_SHORTBOW, -1, 1, plus);
        newgame_make_item(2, EQ_NONE, OBJ_MISSILES, MI_ARROW, -1, 20);
        autopickup_starting_ammo(MI_ARROW);

        // Wield the bow instead.
        you.equip[EQ_WEAPON] = 1;
        break;
    case WPN_HAND_CROSSBOW:
        newgame_make_item(1, EQ_NONE, OBJ_WEAPONS, WPN_HAND_CROSSBOW, -1, 1,
                          plus);
        newgame_make_item(2, EQ_NONE, OBJ_MISSILES, MI_BOLT, -1, 20);
        autopickup_starting_ammo(MI_BOLT);

        // Wield the crossbow instead.
        you.equip[EQ_WEAPON] = 1;
        break;
    case WPN_HUNTING_SLING:
        newgame_make_item(1, EQ_NONE, OBJ_WEAPONS, WPN_HUNTING_SLING, -1, 1,
                          plus);
        newgame_make_item(2, EQ_NONE, OBJ_MISSILES, MI_SLING_BULLET, -1, 20);
        autopickup_starting_ammo(MI_SLING_BULLET);
        autopickup_starting_ammo(MI_STONE);


        // Wield the sling instead.
        you.equip[EQ_WEAPON] = 1;
        break;
    case WPN_UNARMED:
        _newgame_clear_item(0);
        break;
    case WPN_UNKNOWN:
        break;
    default:
        you.inv[0].sub_type = ng.weapon;
    }
}

static void _give_items_skills(const newgame_def& ng)
{
    int weap_skill = 0;

    switch (you.char_class)
    {
    case JOB_FIGHTER:
        // Equipment.
        newgame_make_item(0, EQ_WEAPON, OBJ_WEAPONS, WPN_SHORT_SWORD);
        _update_weapon(ng);

        if (species_is_draconian(you.species))
        {
            newgame_make_item(1, EQ_GLOVES, OBJ_ARMOUR, ARM_GLOVES);
            newgame_make_item(3, EQ_BOOTS, OBJ_ARMOUR, ARM_BOOTS);
        }
        else
        {
            newgame_make_item(1, EQ_BODY_ARMOUR, OBJ_ARMOUR, ARM_SCALE_MAIL,
                              ARM_ROBE);
        }
        newgame_make_item(2, EQ_SHIELD, OBJ_ARMOUR,
                          you.body_size() >= SIZE_MEDIUM ? ARM_SHIELD
                                                         : ARM_BUCKLER);
        newgame_make_item(4, EQ_NONE, OBJ_POTIONS, POT_MIGHT);

        // Skills.
        you.skills[SK_FIGHTING] = 3;
        you.skills[SK_SHIELDS]  = 3;
        you.skills[SK_ARMOUR]   = 3;

        weap_skill = (you.species == SP_FELID) ? 4 : 2;

        break;

    case JOB_GLADIATOR:
        // Equipment.
        newgame_make_item(0, EQ_WEAPON, OBJ_WEAPONS, WPN_SHORT_SWORD);
        _update_weapon(ng);

        newgame_make_item(1, EQ_BODY_ARMOUR, OBJ_ARMOUR, ARM_LEATHER_ARMOUR,
                           ARM_ANIMAL_SKIN);
        newgame_make_item(2, EQ_HELMET, OBJ_ARMOUR, ARM_HELMET, ARM_HAT);
        newgame_make_item(3, EQ_NONE, OBJ_MISSILES, MI_THROWING_NET, -1, 3);
        autopickup_starting_ammo(MI_THROWING_NET);

        // Skills.
        you.skills[SK_FIGHTING] = 2;
        you.skills[SK_THROWING] = 2;
        you.skills[SK_DODGING]  = 3;
        weap_skill = 3;
        break;

    case JOB_MONK:
        you.equip[EQ_WEAPON] = -1; // Monks fight unarmed.

        newgame_make_item(0, EQ_BODY_ARMOUR, OBJ_ARMOUR, ARM_ROBE);

        you.skills[SK_FIGHTING]       = 3;
        you.skills[SK_UNARMED_COMBAT] = 4;
        you.skills[SK_DODGING]        = 3;
        you.skills[SK_STEALTH]        = 2;
        break;

    case JOB_BERSERKER:
        you.religion = GOD_TROG;
        you.piety = 35;

        // WEAPONS
        newgame_make_item(0, EQ_WEAPON, OBJ_WEAPONS, WPN_SHORT_SWORD);
        _update_weapon(ng);

        // ARMOUR
        newgame_make_item(1, EQ_BODY_ARMOUR, OBJ_ARMOUR, ARM_ANIMAL_SKIN);

        // SKILLS
        you.skills[SK_FIGHTING] = 3;
        you.skills[SK_DODGING]  = 2;
        weap_skill = 3;

        if (you_can_wear(EQ_BODY_ARMOUR))
            you.skills[SK_ARMOUR] = 2;
        else
        {
            you.skills[SK_DODGING]++;
            if (!is_useless_skill(SK_ARMOUR))
                you.skills[SK_ARMOUR]++; // converted later
        }
        break;

    case JOB_CHAOS_KNIGHT:
        you.religion = GOD_XOM;
        you.piety = 100;
        you.gift_timeout = max(5, random2(40) + random2(40));

        newgame_make_item(0, EQ_WEAPON, OBJ_WEAPONS, WPN_SHORT_SWORD);
        set_item_ego_type(you.inv[0], OBJ_WEAPONS, SPWPN_CHAOS);
        _update_weapon(ng);

        newgame_make_item(1, EQ_BODY_ARMOUR, OBJ_ARMOUR, ARM_LEATHER_ARMOUR,
                           ARM_ROBE, 1, 2);

        you.skills[SK_FIGHTING] = 3;
        you.skills[SK_ARMOUR]   = 1;
        you.skills[SK_DODGING]  = 1;
        if (species_apt(SK_ARMOUR) < species_apt(SK_DODGING))
            you.skills[SK_DODGING]++;
        else
            you.skills[SK_ARMOUR]++;
        weap_skill = 3;
        break;

    case JOB_ABYSSAL_KNIGHT:
        you.religion = GOD_LUGONU;
        if (!crawl_state.game_is_zotdef() && !crawl_state.game_is_sprint())
            you.char_direction = GDT_GAME_START;
        you.piety = 38;

        newgame_make_item(0, EQ_WEAPON, OBJ_WEAPONS, WPN_SHORT_SWORD, -1, 1, +1);
        _update_weapon(ng);

        newgame_make_item(1, EQ_BODY_ARMOUR, OBJ_ARMOUR, ARM_LEATHER_ARMOUR,
                              ARM_ROBE);

        you.skills[SK_FIGHTING]    = 3;
        you.skills[SK_ARMOUR]      = 1;
        you.skills[SK_DODGING]     = 1;
        if (species_apt(SK_ARMOUR) < species_apt(SK_DODGING))
            you.skills[SK_DODGING]++;
        else
            you.skills[SK_ARMOUR]++;

        you.skills[SK_INVOCATIONS] = 2;
        weap_skill = 2;
        break;

    case JOB_SKALD:
        newgame_make_item(0, EQ_WEAPON, OBJ_WEAPONS, WPN_SHORT_SWORD, -1, 1, +0);
        _update_weapon(ng);

        newgame_make_item(1, EQ_BODY_ARMOUR, OBJ_ARMOUR, ARM_LEATHER_ARMOUR,
                           ARM_ROBE);
        newgame_make_item(2, EQ_NONE, OBJ_BOOKS, BOOK_BATTLE);

        you.skills[SK_FIGHTING]     = 2;
        you.skills[SK_ARMOUR]       = 1;
        you.skills[SK_DODGING]      = 1;
        you.skills[SK_SPELLCASTING] = 2;
        you.skills[SK_CHARMS]       = 3;
        weap_skill = 2;
        break;

    case JOB_WARPER:
        newgame_make_item(0, EQ_WEAPON, OBJ_WEAPONS, WPN_SHORT_SWORD);
        _update_weapon(ng);

        newgame_make_item(1, EQ_BODY_ARMOUR, OBJ_ARMOUR, ARM_LEATHER_ARMOUR,
                           ARM_ROBE);
        newgame_make_item(2, EQ_NONE, OBJ_BOOKS, BOOK_SPATIAL_TRANSLOCATIONS);

        // One free escape.
        newgame_make_item(3, EQ_NONE, OBJ_SCROLLS, SCR_BLINKING);
        newgame_make_item(4, EQ_NONE, OBJ_MISSILES, MI_TOMAHAWK, -1, 5);
        set_item_ego_type(you.inv[4], OBJ_MISSILES, SPMSL_DISPERSAL);

        // Felids can't ever use tomahawks, so don't put them on autopickup.
        // The items we just gave will be destroyed later in _setup_generic.
        if (!is_useless_item(you.inv[4]))
            autopickup_starting_ammo(MI_TOMAHAWK);

        you.skills[SK_FIGHTING]       = 2;
        you.skills[SK_ARMOUR]         = 1;
        you.skills[SK_DODGING]        = 2;
        you.skills[SK_SPELLCASTING]   = 2;
        you.skills[SK_TRANSLOCATIONS] = 3;
        you.skills[SK_THROWING]       = 1;
        weap_skill = 2;
    break;

    case JOB_ARCANE_MARKSMAN:
        newgame_make_item(0, EQ_BODY_ARMOUR, OBJ_ARMOUR, ARM_ROBE);
        _update_weapon(ng);

        // And give them a book
        newgame_make_item(3, EQ_NONE, OBJ_BOOKS, BOOK_DEBILITATION);

        you.skills[SK_FIGHTING]                   = 1;
        you.skills[item_attack_skill(you.inv[1])] = 2;
        you.skills[SK_DODGING]                    = 2;
        you.skills[SK_SPELLCASTING]               = 1;
        you.skills[SK_HEXES]                      = 3;
        break;

    case JOB_WIZARD:
        newgame_make_item(0, EQ_BODY_ARMOUR, OBJ_ARMOUR, ARM_ROBE);
        newgame_make_item(1, EQ_HELMET, OBJ_ARMOUR, ARM_HAT);

        newgame_make_item(2, EQ_NONE, OBJ_BOOKS, BOOK_MINOR_MAGIC);

        you.skills[SK_DODGING]        = 2;
        you.skills[SK_STEALTH]        = 2;
        you.skills[SK_SPELLCASTING]   = 3;
        you.skills[SK_TRANSLOCATIONS] = 1;
        you.skills[SK_CONJURATIONS]   = 1;
        you.skills[SK_SUMMONINGS]     = 1;
        break;

    case JOB_CONJURER:
        newgame_make_item(0, EQ_BODY_ARMOUR, OBJ_ARMOUR, ARM_ROBE);

        newgame_make_item(2, EQ_NONE, OBJ_BOOKS, BOOK_CONJURATIONS);

        you.skills[SK_CONJURATIONS] = 4;
        you.skills[SK_SPELLCASTING] = 2;
        you.skills[SK_DODGING]      = 2;
        you.skills[SK_STEALTH]      = 2;
        break;

    case JOB_ENCHANTER:
        newgame_make_item(0, EQ_WEAPON, OBJ_WEAPONS, WPN_DAGGER, -1, 1, +1);
        newgame_make_item(1, EQ_BODY_ARMOUR, OBJ_ARMOUR, ARM_ROBE, -1, 1, +1);
        newgame_make_item(2, EQ_NONE, OBJ_BOOKS, BOOK_MALEDICT);

        weap_skill = 1;
        you.skills[SK_HEXES]        = 3;
        you.skills[SK_SPELLCASTING] = 2;
        you.skills[SK_DODGING]      = 2;
        you.skills[SK_STEALTH]      = 3;
        break;

    case JOB_SUMMONER:
        newgame_make_item(0, EQ_BODY_ARMOUR, OBJ_ARMOUR, ARM_ROBE);
        newgame_make_item(1, EQ_NONE, OBJ_BOOKS, BOOK_CALLINGS);

        you.skills[SK_SUMMONINGS]   = 4;
        you.skills[SK_SPELLCASTING] = 2;
        you.skills[SK_DODGING]      = 2;
        you.skills[SK_STEALTH]      = 2;
        break;

    case JOB_NECROMANCER:
        newgame_make_item(0, EQ_BODY_ARMOUR, OBJ_ARMOUR, ARM_ROBE);
        newgame_make_item(1, EQ_NONE, OBJ_BOOKS, BOOK_NECROMANCY);

        you.skills[SK_SPELLCASTING] = 2;
        you.skills[SK_NECROMANCY]   = 4;
        you.skills[SK_DODGING]      = 2;
        you.skills[SK_STEALTH]      = 2;
        break;

    case JOB_TRANSMUTER:
        you.equip[EQ_WEAPON] = -1; // Transmuters fight unarmed.

        // Some sticks for sticks to snakes.
        newgame_make_item(1, EQ_NONE, OBJ_MISSILES, MI_ARROW, -1, 12);
        newgame_make_item(2, EQ_BODY_ARMOUR, OBJ_ARMOUR, ARM_ROBE);
        newgame_make_item(3, EQ_NONE, OBJ_BOOKS, BOOK_CHANGES);

        // keep picking up sticks
        autopickup_starting_ammo(MI_ARROW);

        you.skills[SK_FIGHTING]       = 1;
        you.skills[SK_UNARMED_COMBAT] = 3;
        you.skills[SK_DODGING]        = 2;
        you.skills[SK_SPELLCASTING]   = 2;
        you.skills[SK_TRANSMUTATIONS] = 2;
        break;

    case JOB_FIRE_ELEMENTALIST:
        newgame_make_item(0, EQ_BODY_ARMOUR, OBJ_ARMOUR, ARM_ROBE);
        newgame_make_item(1, EQ_NONE, OBJ_BOOKS, BOOK_FLAMES);

        you.skills[SK_CONJURATIONS] = 1;
        you.skills[SK_FIRE_MAGIC]   = 3;
        you.skills[SK_SPELLCASTING] = 2;
        you.skills[SK_DODGING]      = 2;
        you.skills[SK_STEALTH]      = 2;
        break;

    case JOB_ICE_ELEMENTALIST:
        newgame_make_item(0, EQ_BODY_ARMOUR, OBJ_ARMOUR, ARM_ROBE);
        newgame_make_item(1, EQ_NONE, OBJ_BOOKS, BOOK_FROST);

        you.skills[SK_CONJURATIONS] = 1;
        you.skills[SK_ICE_MAGIC]    = 3;
        you.skills[SK_SPELLCASTING] = 2;
        you.skills[SK_DODGING]      = 2;
        you.skills[SK_STEALTH]      = 2;
        break;

    case JOB_AIR_ELEMENTALIST:
        newgame_make_item(0, EQ_BODY_ARMOUR, OBJ_ARMOUR, ARM_ROBE);
        newgame_make_item(1, EQ_NONE, OBJ_BOOKS, BOOK_AIR);

        you.skills[SK_CONJURATIONS] = 1;
        you.skills[SK_AIR_MAGIC]    = 3;
        you.skills[SK_SPELLCASTING] = 2;
        you.skills[SK_DODGING]      = 2;
        you.skills[SK_STEALTH]      = 2;
        break;

    case JOB_EARTH_ELEMENTALIST:
        // stones in switch slot (b)
        newgame_make_item(1, EQ_NONE, OBJ_MISSILES, MI_STONE, -1, 20);
        newgame_make_item(2, EQ_BODY_ARMOUR, OBJ_ARMOUR, ARM_ROBE);
        newgame_make_item(3, EQ_NONE, OBJ_BOOKS, BOOK_GEOMANCY);

        // sandblast goes through a lot of stones
        autopickup_starting_ammo(MI_STONE);

        you.skills[SK_TRANSMUTATIONS] = 1;
        you.skills[SK_EARTH_MAGIC]    = 3;
        you.skills[SK_SPELLCASTING]   = 2;
        you.skills[SK_DODGING]        = 2;
        you.skills[SK_STEALTH]        = 2;
        break;

    case JOB_VENOM_MAGE:
        // Venom Mages don't need a starting weapon since acquiring a weapon
        // to poison should be easy, and Sting is *powerful*.
        newgame_make_item(0, EQ_BODY_ARMOUR, OBJ_ARMOUR, ARM_ROBE);
        newgame_make_item(1, EQ_NONE, OBJ_BOOKS, BOOK_YOUNG_POISONERS);

        you.skills[SK_POISON_MAGIC] = 4;
        you.skills[SK_SPELLCASTING] = 2;
        you.skills[SK_DODGING]      = 2;
        you.skills[SK_STEALTH]      = 2;
        break;

    case JOB_ASSASSIN:
        newgame_make_item(0, EQ_WEAPON, OBJ_WEAPONS, WPN_DAGGER, -1, 1, +2);
        newgame_make_item(1, EQ_NONE, OBJ_WEAPONS, WPN_BLOWGUN);

        newgame_make_item(2, EQ_BODY_ARMOUR, OBJ_ARMOUR, ARM_ROBE);
        newgame_make_item(3, EQ_CLOAK, OBJ_ARMOUR, ARM_CLOAK);

        newgame_make_item(4, EQ_NONE, OBJ_MISSILES, MI_NEEDLE, -1, 8);
        set_item_ego_type(you.inv[4], OBJ_MISSILES, SPMSL_POISONED);
        newgame_make_item(5, EQ_NONE, OBJ_MISSILES, MI_NEEDLE, -1, 2);
        set_item_ego_type(you.inv[5], OBJ_MISSILES, SPMSL_CURARE);
        autopickup_starting_ammo(MI_NEEDLE);

        weap_skill = 2;
        you.skills[SK_FIGHTING]     = 2;
        you.skills[SK_DODGING]      = 1;
        you.skills[SK_STEALTH]      = 4;
        you.skills[SK_THROWING]     = 2;
        break;

    case JOB_HUNTER:
        // Equipment.
        newgame_make_item(0, EQ_WEAPON, OBJ_WEAPONS, WPN_SHORT_SWORD);
        _update_weapon(ng);

        newgame_make_item(3, EQ_BODY_ARMOUR, OBJ_ARMOUR, ARM_LEATHER_ARMOUR,
                           ARM_ANIMAL_SKIN);

        // Skills.
        you.skills[SK_FIGHTING] = 2;
        you.skills[SK_DODGING]  = 2;
        you.skills[SK_STEALTH]  = 1;

        you.skills[item_attack_skill(you.inv[1])] = 4;
        break;

    case JOB_WANDERER:
        create_wanderer();
        break;

    case JOB_ARTIFICER:
        // Equipment. Short sword, wands, and armour or robe.
        newgame_make_item(0, EQ_WEAPON, OBJ_WEAPONS, WPN_SHORT_SWORD);

        newgame_make_item(1, EQ_NONE, OBJ_WANDS, WAND_FLAME,
                           -1, 1, 15, 0);
        newgame_make_item(2, EQ_NONE, OBJ_WANDS, WAND_ENSLAVEMENT,
                           -1, 1, 15, 0);
        newgame_make_item(3, EQ_NONE, OBJ_WANDS, WAND_RANDOM_EFFECTS,
                           -1, 1, 15, 0);

        newgame_make_item(4, EQ_BODY_ARMOUR, OBJ_ARMOUR,
                           ARM_LEATHER_ARMOUR, ARM_ROBE);

        // Skills
        you.skills[SK_EVOCATIONS]  = 3;
        you.skills[SK_DODGING]     = 2;
        you.skills[SK_FIGHTING]    = 1;
        weap_skill                 = 1;
        you.skills[SK_STEALTH]     = 1;
        break;

    default:
        break;
    }

    // Deep Dwarves get a wand of heal wounds (5).
    if (you.species == SP_DEEP_DWARF)
        newgame_make_item(-1, EQ_NONE, OBJ_WANDS, WAND_HEAL_WOUNDS, -1, 1, 5);

    // Zotdef: everyone gets bonus two potions of curing.

    if (crawl_state.game_is_zotdef())
        newgame_make_item(-1, EQ_NONE, OBJ_POTIONS, POT_CURING, -1, 2);

    if (weap_skill)
    {
        item_def *weap = you.weapon();
        if (!weap)
            you.skills[SK_UNARMED_COMBAT] = weap_skill;
        else
            you.skills[item_attack_skill(*weap)] = weap_skill;
    }

    if (you.species == SP_FELID)
    {
        for (int i = SK_SHORT_BLADES; i <= SK_CROSSBOWS; i++)
        {
            you.skills[SK_UNARMED_COMBAT] += you.skills[i];
            you.skills[i] = 0;
        }
        you.skills[SK_THROWING] = 0;
        you.skills[SK_SHIELDS] = 0;
    }

    if (!you_worship(GOD_NO_GOD))
    {
        you.worshipped[you.religion] = 1;
        set_god_ability_slots();
        if (!you_worship(GOD_XOM))
            you.piety_max[you.religion] = you.piety;
    }
}

static void _give_starting_food()
{
    // No food for those who don't need it.
    if (you_foodless())
        return;

    item_def item;
    item.quantity = 1;
    if (you.species == SP_VAMPIRE)
    {
        item.base_type = OBJ_POTIONS;
        item.sub_type  = POT_BLOOD;
    }
    else
    {
        item.base_type = OBJ_FOOD;
        if (player_mutation_level(MUT_CARNIVOROUS))
            item.sub_type = FOOD_MEAT_RATION;
        else
            item.sub_type = FOOD_BREAD_RATION;
    }

    // Give another one for hungry species.
    if (player_mutation_level(MUT_FAST_METABOLISM))
        item.quantity = 2;

    const int slot = find_free_slot(item);
    you.inv[slot]  = item;       // will ASSERT if couldn't find free slot
}

static void _setup_tutorial_miscs()
{
    // Allow for a few specific hint mode messages.
    // A few more will be initialised by the tutorial map.
    tutorial_init_hints();

    // No gold to begin with.
    you.gold = 0;

    // Give them some mana to play around with.
    you.mp_max_adj += 2;

    _newgame_make_item_tutorial(0, EQ_BODY_ARMOUR, OBJ_ARMOUR, ARM_ROBE);

    // No need for Shields skill without shield.
    you.skills[SK_SHIELDS] = 0;

    // Some spellcasting for the magic tutorial.
    if (crawl_state.map.find("tutorial_lesson4") != string::npos)
        you.skills[SK_SPELLCASTING] = 1;

    // Set Str low enough for the burdened tutorial.
    you.base_stats[STAT_STR] = 12;
}

static void _mark_starting_books()
{
    for (int i = 0; i < ENDOFPACK; ++i)
        if (you.inv[i].defined() && you.inv[i].base_type == OBJ_BOOKS)
            mark_had_book(you.inv[i]);
}

static void _give_basic_spells(job_type which_job)
{
    // Wanderers may or may not already have a spell. - bwr
    if (which_job == JOB_WANDERER)
        return;

    spell_type which_spell = SPELL_NO_SPELL;

    switch (which_job)
    {
    case JOB_WIZARD:
    case JOB_CONJURER:
        which_spell = SPELL_MAGIC_DART;
        break;
    case JOB_VENOM_MAGE:
        which_spell = SPELL_STING;
        break;
    case JOB_SUMMONER:
        which_spell = SPELL_SUMMON_SMALL_MAMMAL;
        break;
    case JOB_NECROMANCER:
        which_spell = SPELL_PAIN;
        break;
    case JOB_ENCHANTER:
    case JOB_ARCANE_MARKSMAN:
        which_spell = SPELL_CORONA;
        break;
    case JOB_FIRE_ELEMENTALIST:
        which_spell = SPELL_FLAME_TONGUE;
        break;
    case JOB_ICE_ELEMENTALIST:
        which_spell = SPELL_FREEZE;
        break;
    case JOB_AIR_ELEMENTALIST:
        which_spell = SPELL_SHOCK;
        break;
    case JOB_EARTH_ELEMENTALIST:
        which_spell = SPELL_SANDBLAST;
        break;
    case JOB_SKALD:
        which_spell = SPELL_INFUSION;
        break;
    case JOB_TRANSMUTER:
        which_spell = SPELL_BEASTLY_APPENDAGE;
        break;
    case JOB_WARPER:
        which_spell = SPELL_APPORTATION;
        break;

    default:
        break;
    }

    string temp;
    if (which_spell != SPELL_NO_SPELL
        && !spell_is_uncastable(which_spell, temp, false))
    {
        add_spell_to_memory(which_spell);
    }

    return;
}

static void _give_basic_knowledge(job_type which_job)
{
    identify_inventory();

    // Recognisable by appearance.
    you.type_ids[OBJ_POTIONS][POT_BLOOD] = ID_KNOWN_TYPE;
#if TAG_MAJOR_VERSION == 34
    you.type_ids[OBJ_POTIONS][POT_BLOOD_COAGULATED] = ID_KNOWN_TYPE;
    you.type_ids[OBJ_POTIONS][POT_PORRIDGE] = ID_KNOWN_TYPE;
#endif

    // Won't appear unidentified anywhere.
    you.type_ids[OBJ_SCROLLS][SCR_CURSE_WEAPON] = ID_KNOWN_TYPE;
    you.type_ids[OBJ_SCROLLS][SCR_CURSE_JEWELLERY] = ID_KNOWN_TYPE;
    you.type_ids[OBJ_SCROLLS][SCR_CURSE_ARMOUR] = ID_KNOWN_TYPE;
}

static void _setup_normal_game();
static void _setup_tutorial(const newgame_def& ng);
static void _setup_sprint(const newgame_def& ng);
static void _setup_zotdef(const newgame_def& ng);
static void _setup_hints();
static void _setup_generic(const newgame_def& ng);

// Initialise a game based on the choice stored in ng.
void setup_game(const newgame_def& ng)
{
    crawl_state.type = ng.type;
    crawl_state.map  = ng.map;

    switch (crawl_state.type)
    {
    case GAME_TYPE_NORMAL:
        _setup_normal_game();
        break;
    case GAME_TYPE_TUTORIAL:
        _setup_tutorial(ng);
        break;
    case GAME_TYPE_SPRINT:
        _setup_sprint(ng);
        break;
    case GAME_TYPE_ZOTDEF:
        _setup_zotdef(ng);
        break;
    case GAME_TYPE_HINTS:
        _setup_hints();
        break;
    case GAME_TYPE_ARENA:
    default:
        die("Bad game type");
        end(-1);
    }

    _setup_generic(ng);
}

/**
 * Special steps that normal game needs;
 */
static void _setup_normal_game()
{
    make_hungry(0, true);
}

/**
 * Special steps that tutorial game needs;
 */
static void _setup_tutorial(const newgame_def& ng)
{
    make_hungry(0, true);
}

/**
 * Special steps that sprint needs;
 */
static void _setup_sprint(const newgame_def& ng)
{
    // nothing currently
}

/**
 * Special steps that zotdef needs;
 */
static void _setup_zotdef(const newgame_def& ng)
{
    // nothing currently
}

/**
 * Special steps that hints mode needs;
 */
static void _setup_hints()
{
    init_hints();
}

static void _setup_generic(const newgame_def& ng)
{
    _init_player();

    you.your_name  = ng.name;
    you.species    = ng.species;
    you.char_class = ng.job;

    you.chr_class_name = get_job_name(you.char_class);

    species_stat_init(you.species);     // must be down here {dlb}

    // Before we get into the inventory init, set light radius based
    // on species vision. Currently, all species see out to 8 squares.
    update_vision_range();

    _jobs_stat_init(you.char_class);

    unfocus_stats();

    // Needs to be done before handing out food.
    give_basic_mutations(you.species);

    // This function depends on stats and mutations being finalised.
    _give_items_skills(ng);

    if (you.species == SP_DEMONSPAWN)
        roll_demonspawn_mutations();

    _give_starting_food();

    if (crawl_state.game_is_sprint() || crawl_state.game_is_zotdef())
        _give_bonus_items();

    // Give tutorial skills etc
    if (crawl_state.game_is_tutorial())
        _setup_tutorial_miscs();

    _mark_starting_books();

    _give_basic_spells(you.char_class);
    _give_basic_knowledge(you.char_class);

    // Clear known-useless items (potions for Mummies, etc).
    for (int i = 0; i < ENDOFPACK; ++i)
    {
        if (you.inv[i].defined())
        {
            if (is_useless_item(you.inv[i]))
                _newgame_clear_item(i);
        }
    }

    initialise_item_descriptions();

    // A first pass to link the items properly.
    for (int i = 0; i < ENDOFPACK; ++i)
    {
        if (!you.inv[i].defined())
            continue;
        you.inv[i].pos = ITEM_IN_INVENTORY;
        you.inv[i].link = i;
        you.inv[i].slot = index_to_letter(you.inv[i].link);
        item_colour(you.inv[i]);  // set correct special and colour
    }

    // A second pass to apply item_slot option.
    for (int i = 0; i < ENDOFPACK; ++i)
    {
        if (!you.inv[i].defined())
            continue;
        if (!you.inv[i].props.exists("adjusted"))
        {
            you.inv[i].props["adjusted"] = true;
            auto_assign_item_slot(you.inv[i]);
        }
    }

    reassess_starting_skills();
    init_skill_order();
    init_can_train();
    init_train();
    init_training();

    if (crawl_state.game_is_zotdef())
    {
        you.zot_points = 80;

        // There's little sense in training these skills in ZotDef
        you.train[SK_STEALTH] = 0;
    }

    // Apply autoinscribe rules to inventory.
    request_autoinscribe();
    autoinscribe();

    // Brand items as original equipment.
    origin_set_inventory(origin_set_startequip);

    // We calculate hp and mp here; all relevant factors should be
    // finalised by now. (GDL)
    calc_hp();
    calc_mp();

    // Make sure the starting player is fully charged up.
    set_hp(you.hp_max);
    set_mp(you.max_magic_points);

    initialise_branch_depths();
    initialise_temples();
    init_level_connectivity();

    // Generate the second name of Jiyva
    fix_up_jiyva_name();

    // Get rid of god companions left from previous games
    init_companions();

    // Create the save file.
    if (Options.no_save)
        you.save = new package();
    else
        you.save = new package(get_savedir_filename(you.your_name).c_str(),
                               true, true);
}<|MERGE_RESOLUTION|>--- conflicted
+++ resolved
@@ -143,137 +143,6 @@
         you.force_autopickup[OBJ_MISSILES][missile] = 1;
 }
 
-<<<<<<< HEAD
-=======
-void give_basic_mutations(species_type speci)
-{
-    switch (speci)
-    {
-#if TAG_MAJOR_VERSION == 34
-    case SP_LAVA_ORC:
-        you.mutation[MUT_CONSERVE_SCROLLS] = 1;
-        break;
-#endif
-    case SP_OGRE:
-        you.mutation[MUT_TOUGH_SKIN]      = 1;
-        break;
-    case SP_HALFLING:
-        you.mutation[MUT_MUTATION_RESISTANCE] = 1;
-        break;
-    case SP_MINOTAUR:
-        you.mutation[MUT_HORNS]  = 2;
-        break;
-    case SP_DEMIGOD:
-        you.mutation[MUT_SUSTAIN_ABILITIES] = 1;
-        break;
-    case SP_SPRIGGAN:
-        you.mutation[MUT_ACUTE_VISION]    = 1;
-        you.mutation[MUT_FAST]            = 3;
-        you.mutation[MUT_HERBIVOROUS]     = 3;
-        you.mutation[MUT_SLOW_METABOLISM] = 2;
-        break;
-    case SP_CENTAUR:
-        you.mutation[MUT_TOUGH_SKIN]      = 3;
-        you.mutation[MUT_FAST]            = 2;
-        you.mutation[MUT_DEFORMED]        = 1;
-        you.mutation[MUT_HOOVES]          = 3;
-        break;
-    case SP_NAGA:
-        you.mutation[MUT_ACUTE_VISION]      = 1;
-        you.mutation[MUT_POISON_RESISTANCE] = 1;
-        you.mutation[MUT_DEFORMED]          = 1;
-        you.mutation[MUT_SLOW]              = 2;
-        you.mutation[MUT_SPIT_POISON]       = 2;
-        break;
-    case SP_MUMMY:
-        you.mutation[MUT_TORMENT_RESISTANCE]         = 1;
-        you.mutation[MUT_POISON_RESISTANCE]          = 1;
-        you.mutation[MUT_COLD_RESISTANCE]            = 1;
-        you.mutation[MUT_NEGATIVE_ENERGY_RESISTANCE] = 3;
-        break;
-    case SP_DEEP_DWARF:
-        you.mutation[MUT_SLOW_HEALING]    = 3;
-        you.mutation[MUT_PASSIVE_MAPPING] = 1;
-        break;
-    case SP_GHOUL:
-        you.mutation[MUT_TORMENT_RESISTANCE]         = 1;
-        you.mutation[MUT_POISON_RESISTANCE]          = 1;
-        you.mutation[MUT_COLD_RESISTANCE]            = 1;
-        you.mutation[MUT_NEGATIVE_ENERGY_RESISTANCE] = 3;
-        you.mutation[MUT_CARNIVOROUS]                = 3;
-        you.mutation[MUT_SLOW_HEALING]               = 1;
-        break;
-    case SP_GARGOYLE:
-        you.mutation[MUT_PETRIFICATION_RESISTANCE]   = 1;
-        you.mutation[MUT_NEGATIVE_ENERGY_RESISTANCE] = 1;
-        you.mutation[MUT_SHOCK_RESISTANCE]           = 1;
-        you.mutation[MUT_ROT_IMMUNITY]               = 1;
-        break;
-    case SP_TENGU:
-        you.mutation[MUT_BEAK]   = 1;
-        you.mutation[MUT_TALONS] = 3;
-        break;
-    case SP_TROLL:
-        you.mutation[MUT_TOUGH_SKIN]      = 2;
-        you.mutation[MUT_REGENERATION]    = 2;
-        you.mutation[MUT_FAST_METABOLISM] = 3;
-        you.mutation[MUT_GOURMAND]        = 1;
-        you.mutation[MUT_SHAGGY_FUR]      = 1;
-        break;
-    case SP_KOBOLD:
-        you.mutation[MUT_CARNIVOROUS] = 3;
-        break;
-    case SP_VAMPIRE:
-        you.mutation[MUT_FANGS]        = 3;
-        you.mutation[MUT_ACUTE_VISION] = 1;
-        break;
-    case SP_FELID:
-        you.mutation[MUT_FANGS]           = 3;
-        you.mutation[MUT_SHAGGY_FUR]      = 1;
-        you.mutation[MUT_ACUTE_VISION]    = 1;
-        you.mutation[MUT_FAST]            = 1;
-        you.mutation[MUT_CARNIVOROUS]     = 3;
-        you.mutation[MUT_SLOW_METABOLISM] = 1;
-        you.mutation[MUT_PAWS]            = 1;
-        break;
-    case SP_OCTOPODE:
-        you.mutation[MUT_CAMOUFLAGE]      = 1;
-        you.mutation[MUT_GELATINOUS_BODY] = 1;
-        break;
-    case SP_FORMICID:
-        you.mutation[MUT_ANTENNAE]    = 3;
-        break;
-#if TAG_MAJOR_VERSION == 34
-    case SP_DJINNI:
-        you.mutation[MUT_NEGATIVE_ENERGY_RESISTANCE] = 3;
-        break;
-#endif
-    case SP_VINE_STALKER:
-        you.mutation[MUT_FANGS]          = 2;
-        you.mutation[MUT_ANTIMAGIC_BITE] = 1;
-        you.mutation[MUT_REGENERATION]   = 1;
-        you.mutation[MUT_MANA_SHIELD]    = 1;
-        you.mutation[MUT_NO_DEVICE_HEAL] = 3;
-        you.mutation[MUT_ROT_IMMUNITY]   = 1;
-        break;
-    default:
-        break;
-    }
-
-    // Some mutations out-sourced because they're
-    // relevant during character choice.
-    you.mutation[MUT_CLAWS] = species_has_claws(speci, true);
-    you.mutation[MUT_UNBREATHING] = species_is_unbreathing(speci);
-
-    // Necessary mostly for wizmode race changing.
-    you.mutation[MUT_COLD_BLOODED] = species_genus(speci) == GENPC_DRACONIAN;
-
-    // Starting mutations are unremovable.
-    for (int i = 0; i < NUM_MUTATIONS; ++i)
-        you.innate_mutation[i] = you.mutation[i];
-}
-
->>>>>>> 006947c7
 static void _newgame_make_item_tutorial(int slot, equipment_type eqslot,
                                  object_class_type base,
                                  int sub_type, int replacement = -1,
