--- conflicted
+++ resolved
@@ -1366,7 +1366,7 @@
             text += "claws";
             break;
         case WPN_THROWN:
-            if (species_size(ng->species, PSIZE_TORSO) >= SIZE_LARGE)
+            if (species_can_throw_large_rocks(ng->species))
                 text += "large rocks";
             else if (species_size(ng->species, PSIZE_TORSO) <= SIZE_SMALL)
                 text += "tomahawks";
@@ -1623,20 +1623,6 @@
             weapon_choice wp;
             wp.first = startwep[i];
 
-<<<<<<< HEAD
-            if (wp.first == WPN_THROWN)
-            {
-                if (species_size(ng->species, PSIZE_TORSO) == SIZE_LARGE
-                    || ng->species == SP_FORMICID)
-                    wp.first = WPN_ROCKS;
-                else if (species_size(ng->species, PSIZE_TORSO) <= SIZE_SMALL)
-                    wp.first = WPN_DARTS;
-                else
-                    wp.first = WPN_JAVELINS;
-            }
-
-=======
->>>>>>> e7b95c8c
             wp.second = weapon_restriction(wp.first, *ng);
             if (wp.second != CC_BANNED)
                 weapons.push_back(wp);
