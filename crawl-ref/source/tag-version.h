--- conflicted
+++ resolved
@@ -105,11 +105,8 @@
     TAG_MINOR_FOOD_PURGE,          // Cleaning up old types of food.
     TAG_MINOR_FOOD_PURGE_AP_FIX,   // Correctly carry over old fruit autopickup.
     TAG_MINOR_WEIGHTLESS,          // Removal of player burden.
-<<<<<<< HEAD
     TAG_MINOR_DS_CLOUD_MUTATIONS,  // Change Ds conservation muts to cloud immunities.
-=======
     TAG_MINOR_FRIENDLY_PICKUP,     // Remove the friendly_pickup setting.
->>>>>>> e9415a74
 #endif
     NUM_TAG_MINORS,
     TAG_MINOR_VERSION = NUM_TAG_MINORS - 1
