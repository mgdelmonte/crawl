TABLES OF APTITUDES

The following three tables describe all aptitudes of the various species
for the various skills. These are not necessary for winning in Crawl,
neither explicit nor implicit. The qualitative information behind this
sheet (i.e., which species is good at which tasks) can be obtained in
two other, less sophisticated ways:
- Read the species section in the manual about strengths and weaknesses.
- Look at which combinations of species and background are recommended
  (lightgrey).

If you consider figuring out such things yourself to be fun, stop
reading now. Otherwise, just go ahead.

 -5  abysmal aptitude
 -4  terrible aptitude (learning half as fast as Humans)
 -3  very poor aptitude
 -2  poor aptitude
 -1  slightly disfavoured aptitude
  0  standard aptitude (Humans)
 +1  slightly favoured aptitude
 +2  strong aptitude
 +3  very strong aptitude
 +4  outstanding aptitude (learning twice as fast as Humans)
 +5  exceptional aptitude

Please note that many things affect how quickly a character will
actually learn a skill. Thus, the numbers below are good enough for
comparisons among species, but not necessarily among skills.

There are three special values: HP, MP and Experience:
- The HP and MP values indicate the percentages of hit points and magic
  points that are gained per level. 0 is the Human standard, -1 is 10%
  fewer points, +1 is 10% more points, etc.
- The Experience value indicates how much experience has to be earned in
  order to gain a new level. +1 is the Human standard, and all other
  species (apart from Halfling and Kobold) are slower. These values use
  the same scale as the skill aptitudes.

The abbreviations used for the skills are:

General skills, Experience   Melee and Ranged Combat     Spellcasting and Magic
--------------------------   -----------------------     ----------------------
Arm - Armour                 Fgt - Fighting              Spc - Spellcasting
Ddg - Dodging                SBl - Short Blades          Coj - Conjurations
Sth - Stealth                LBl - Long Blades           Hex - Hexes
Stb - Stabbing               M&F - Maces & Flails        Cha - Charms
Shd - Shields                Axs - Axes                  Sum - Summonings
Trp - Traps                  Pla - Polearms              Nec - Necromancy
                             Stv - Staves                Trl - Translocations
Inv - Invocations            UC  - Unarmed Combat        Trm - Transmutations
Evo - Evocations
                             Thr - Throwing              Fir - Fire Magic
HP  - hit points             Slg - Slings                Ice - Ice Magic
MP  - magic points           Bws - Bows                  Air - Air Magic
Exp - experience             Crb - Crossbows             Ear - Earth Magic
                                                         Poi - Poison Magic


<<<<<<< HEAD
                 Arm Ddg Sth Stb Shd Trp   Inv Evo        HP  MP   Exp
=======
                 Arm Ddg Sth Stb Shd T&D   Inv Evo        HP  MP  Exp
>>>>>>> 35613e09
----------------------------------------------------------------------


                 Fgt SBl LBl M&F Axs Pla Stv UC    Thr Slg Bws Crb
----------------------------------------------------------------------


                 Spc Coj Hex Cha Sum Nec Trl Trm   Fir Ice Air Ear Poi
----------------------------------------------------------------------<|MERGE_RESOLUTION|>--- conflicted
+++ resolved
@@ -57,11 +57,7 @@
                                                          Poi - Poison Magic
 
 
-<<<<<<< HEAD
-                 Arm Ddg Sth Stb Shd Trp   Inv Evo        HP  MP   Exp
-=======
-                 Arm Ddg Sth Stb Shd T&D   Inv Evo        HP  MP  Exp
->>>>>>> 35613e09
+                 Arm Ddg Sth Stb Shd Trp   Inv Evo        HP  MP  Exp
 ----------------------------------------------------------------------
 
 
